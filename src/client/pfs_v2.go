--- conflicted
+++ resolved
@@ -20,20 +20,6 @@
 		return err
 	}
 	return foc.Close()
-<<<<<<< HEAD
-}
-
-func (c APIClient) DeleteFilesV2(repo, commit string, files []string, tag ...string) error {
-	foc, err := c.NewFileOperationClientV2(repo, commit)
-	if err != nil {
-		return err
-	}
-	if err := foc.DeleteFiles(files, tag...); err != nil {
-		return err
-	}
-	return foc.Close()
-=======
->>>>>>> 2fe037da
 }
 
 // DeleteFilesV2 deletes a set of files.
@@ -58,7 +44,6 @@
 	err    error
 }
 
-<<<<<<< HEAD
 func (c APIClient) WithFileOperationClientV2(repo, commit string, cb func(*FileOperationClient) error) (retErr error) {
 	foc, err := c.NewFileOperationClientV2(repo, commit)
 	if err != nil {
@@ -72,10 +57,7 @@
 	return cb(foc)
 }
 
-// NewPutTarClientV2 creates a new PutTarClient.
-=======
 // NewFileOperationClientV2 creates a new FileOperationClient.
->>>>>>> 2fe037da
 func (c APIClient) NewFileOperationClientV2(repo, commit string) (_ *FileOperationClient, retErr error) {
 	defer func() {
 		retErr = grpcutil.ScrubGRPC(retErr)
@@ -93,10 +75,6 @@
 }
 
 // PutTar puts a tar stream into PFS.
-<<<<<<< HEAD
-// The files are not persisted until the PutTarClient is closed.
-=======
->>>>>>> 2fe037da
 func (foc *FileOperationClient) PutTar(r io.Reader, tag ...string) error {
 	return foc.maybeError(func() error {
 		if len(tag) > 0 {
@@ -137,11 +115,8 @@
 	})
 }
 
-<<<<<<< HEAD
-=======
 // DeleteFiles deletes a set of files.
 // The optional tag field indicates specific tags in the files to delete.
->>>>>>> 2fe037da
 func (foc *FileOperationClient) DeleteFiles(files []string, tag ...string) error {
 	return foc.maybeError(func() error {
 		req := &pfs.DeleteFilesRequestV2{Files: files}
@@ -163,11 +138,7 @@
 	})
 }
 
-<<<<<<< HEAD
-// Close closes the PutTarClient, which persists the files.
-=======
 // Close closes the FileOperationClient.
->>>>>>> 2fe037da
 func (foc *FileOperationClient) Close() error {
 	return foc.maybeError(func() error {
 		_, err := foc.client.CloseAndRecv()
