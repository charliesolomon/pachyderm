--- conflicted
+++ resolved
@@ -3,10 +3,6 @@
 import (
 	"encoding/json"
 	"fmt"
-<<<<<<< HEAD
-	"os"
-=======
->>>>>>> 28714345
 	"strings"
 
 	"google.golang.org/grpc"
@@ -30,19 +26,11 @@
 }
 
 func main() {
-<<<<<<< HEAD
-	appEnv := &appEnv{}
-	check(env.Populate(appEnv, env.PopulateOptions{}))
-	if appEnv.Address == "" {
-		appEnv.Address = defaultAddress
-	}
-=======
 	mainutil.Main(do, &appEnv{}, defaultEnv)
 }
 
 func do(appEnvObj interface{}) error {
 	appEnv := appEnvObj.(*appEnv)
->>>>>>> 28714345
 
 	clientConn, err := grpc.Dial(appEnv.Address)
 	if err != nil {
