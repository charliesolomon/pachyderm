package fileset

import (
	"context"
	"fmt"
	"math"
	"path"
	"strings"
	"time"

	units "github.com/docker/go-units"
	"github.com/pachyderm/pachyderm/src/client/pkg/errors"
	"github.com/pachyderm/pachyderm/src/server/pkg/storage/chunk"
	"github.com/pachyderm/pachyderm/src/server/pkg/storage/fileset/index"
<<<<<<< HEAD
	"github.com/pachyderm/pachyderm/src/server/pkg/storage/tracker"
=======
	"github.com/pachyderm/pachyderm/src/server/pkg/storage/renew"
	"github.com/pachyderm/pachyderm/src/server/pkg/storage/track"
>>>>>>> fb0c384e
	"golang.org/x/sync/semaphore"
)

const (
<<<<<<< HEAD
	semanticPrefix = "root"
=======
	// TODO Not sure if these are the tags we should use, but the header and padding tag should show up before and after respectively in the
	// lexicographical ordering of file content tags.
	// headerTag is the tag used for the tar header bytes.
	headerTag = ""
	// paddingTag is the tag used for the padding bytes at the end of a tar entry.
	paddingTag = "~"
>>>>>>> fb0c384e
	// DefaultMemoryThreshold is the default for the memory threshold that must
	// be met before a file set part is serialized (excluding close).
	DefaultMemoryThreshold = 1024 * units.MB
	// DefaultShardThreshold is the default for the size threshold that must
	// be met before a shard is created by the shard function.
	DefaultShardThreshold = 1024 * units.MB
	// DefaultLevelZeroSize is the default size for level zero in the compacted
	// representation of a file set.
	DefaultLevelZeroSize = 1 * units.MB
	// DefaultLevelSizeBase is the default base of the exponential growth function
	// for level sizes in the compacted representation of a file set.
	DefaultLevelSizeBase = 10
	// Diff is the suffix of a path that points to the diff of the prefix.
	Diff = "diff"
	// Compacted is the suffix of a path that points to the compaction of the prefix.
	Compacted = "compacted"
	// TrackerPrefix is used for creating tracker objects for filesets
	TrackerPrefix = "fileset/"
)

var (
	// ErrNoFileSetFound is returned by the methods on Storage when a fileset does not exist
	ErrNoFileSetFound = errors.Errorf("no fileset found")
)

// Storage is the abstraction that manages fileset storage.
type Storage struct {
<<<<<<< HEAD
	tracker                      tracker.Tracker
=======
	tracker                      track.Tracker
>>>>>>> fb0c384e
	store                        Store
	chunks                       *chunk.Storage
	memThreshold, shardThreshold int64
	levelZeroSize                int64
	levelSizeBase                int
	filesetSem                   *semaphore.Weighted
}

// NewStorage creates a new Storage.
<<<<<<< HEAD
func NewStorage(store Store, tr tracker.Tracker, chunks *chunk.Storage, opts ...StorageOption) *Storage {
=======
func NewStorage(store Store, tr track.Tracker, chunks *chunk.Storage, opts ...StorageOption) *Storage {
>>>>>>> fb0c384e
	s := &Storage{
		store:          store,
		tracker:        tr,
		chunks:         chunks,
		memThreshold:   DefaultMemoryThreshold,
		shardThreshold: DefaultShardThreshold,
		levelZeroSize:  DefaultLevelZeroSize,
		levelSizeBase:  DefaultLevelSizeBase,
		filesetSem:     semaphore.NewWeighted(math.MaxInt64),
	}
	for _, opt := range opts {
		opt(s)
	}
	return s
}

// ChunkStorage returns the underlying chunk storage instance for this storage instance.
func (s *Storage) ChunkStorage() *chunk.Storage {
	return s.chunks
}

// NewUnorderedWriter creates a new unordered file set writer.
func (s *Storage) NewUnorderedWriter(ctx context.Context, fileSet, defaultTag string, opts ...UnorderedWriterOption) (*UnorderedWriter, error) {
	return newUnorderedWriter(ctx, s, fileSet, s.memThreshold, defaultTag, opts...)
}

// NewWriter creates a new file set writer.
func (s *Storage) NewWriter(ctx context.Context, fileSet string, opts ...WriterOption) *Writer {
	return s.newWriter(ctx, fileSet, opts...)
}

func (s *Storage) newWriter(ctx context.Context, fileSet string, opts ...WriterOption) *Writer {
	return newWriter(ctx, s.store, s.tracker, s.chunks, fileSet, opts...)
}

// TODO: Expose some notion of read ahead (read a certain number of chunks in parallel).
// this will be necessary to speed up reading large files.
func (s *Storage) newReader(fileSet string, opts ...index.Option) *Reader {
	return newReader(s.store, s.chunks, fileSet, opts...)
}

// Open opens a file set for reading.
// TODO: It might make sense to have some of the file set transforms as functional options here.
func (s *Storage) Open(ctx context.Context, fileSets []string, opts ...index.Option) (FileSet, error) {
<<<<<<< HEAD
=======
	fs, err := s.open(ctx, fileSets, opts...)
	if err != nil {
		return nil, err
	}
	return NewDeleteFilter(fs), nil
}

func (s *Storage) open(ctx context.Context, fileSets []string, opts ...index.Option) (FileSet, error) {
>>>>>>> fb0c384e
	var fss []FileSet
	for _, fileSet := range fileSets {
		if err := s.store.Walk(ctx, fileSet, func(name string) error {
			fss = append(fss, s.newReader(name, opts...))
			return nil
		}); err != nil {
			return nil, err
		}
	}
	if len(fss) == 0 {
		return nil, ErrNoFileSetFound
	}
	if len(fss) == 1 {
		return fss[0], nil
	}
	return newMergeReader(s.chunks, fss), nil
}

<<<<<<< HEAD
=======
// OpenWithDeletes opens a file set for reading and does not filter out deleted files.
// TODO: This should be a functional option on New.
func (s *Storage) OpenWithDeletes(ctx context.Context, fileSets []string, opts ...index.Option) (FileSet, error) {
	fs, err := s.open(ctx, fileSets, opts...)
	if err != nil {
		return nil, err
	}
	return fs, nil
}

>>>>>>> fb0c384e
// Shard shards the file set into path ranges.
// TODO This should be extended to be more configurable (different criteria
// for creating shards).
func (s *Storage) Shard(ctx context.Context, fs FileSet, cb ShardCallback) error {
	return shard(ctx, fs, s.shardThreshold, cb)
}

// ShardCallback is a callback that returns a path range for each shard.
type ShardCallback func(*index.PathRange) error

// shard creates shards (path ranges) from the file set streams being merged.
// A shard is created when the size of the content for a path range is greater than
// the passed in shard threshold.
// For each shard, the callback is called with the path range for the shard.
func shard(ctx context.Context, fs FileSet, shardThreshold int64, cb ShardCallback) error {
	var size int64
	pathRange := &index.PathRange{}
	if err := fs.Iterate(ctx, func(f File) error {
		// A shard is created when we have encountered more than shardThreshold content bytes.
		if size >= shardThreshold {
			pathRange.Upper = f.Index().Path
			if err := cb(pathRange); err != nil {
				return err
			}
			size = 0
			pathRange = &index.PathRange{
				Lower: f.Index().Path,
			}
		}
		size += f.Index().SizeBytes
		return nil
	}); err != nil {
		return err
	}
	return cb(pathRange)
}

// Copy copies the fileset at srcPrefix to dstPrefix. It does *not* perform compaction
// ttl sets the time to live on the keys under dstPrefix if ttl == 0, it is ignored
func (s *Storage) Copy(ctx context.Context, srcPrefix, dstPrefix string, ttl time.Duration) error {
	// TODO: perform this atomically with postgres
	return s.store.Walk(ctx, srcPrefix, func(srcPath string) error {
		dstPath := dstPrefix + srcPath[len(srcPrefix):]
		if err := copyPath(ctx, s.store, s.store, srcPath, dstPath); err != nil {
			return err
		}
		if ttl > 0 {
			_, err := s.SetTTL(ctx, dstPath, ttl)
			return err
		}
		return nil
	})
}

// CompactStats contains information about what was compacted.
type CompactStats struct {
	OutputSize int64
}

// Compact compacts a set of filesets into an output fileset.
func (s *Storage) Compact(ctx context.Context, outputFileSet string, inputFileSets []string, ttl time.Duration, opts ...index.Option) (*CompactStats, error) {
	var size int64
	w := s.newWriter(ctx, outputFileSet, WithTTL(ttl), WithIndexCallback(func(idx *index.Index) error {
		size += idx.SizeBytes
		return nil
	}))
	fs, err := s.Open(ctx, inputFileSets)
	if err != nil {
		return nil, err
	}
	if err := CopyFiles(ctx, w, fs, true); err != nil {
		return nil, err
	}
	if err := w.Close(); err != nil {
		return nil, err
	}
	return &CompactStats{OutputSize: size}, nil
}

// CompactSpec specifies the input and output for a compaction operation.
type CompactSpec struct {
	Output string
	Input  []string
}

// CompactSpec returns a compaction specification that determines the input filesets (the diff file set and potentially
// compacted filesets) and output fileset.
func (s *Storage) CompactSpec(ctx context.Context, fileSet string, compactedFileSet ...string) (*CompactSpec, error) {
	if len(compactedFileSet) > 1 {
		return nil, errors.Errorf("multiple compacted FileSets")
	}
	spec, err := s.compactSpec(ctx, fileSet, compactedFileSet...)
	if err != nil {
		return nil, err
	}
	return spec, nil
}

func (s *Storage) compactSpec(ctx context.Context, fileSet string, compactedFileSet ...string) (ret *CompactSpec, retErr error) {
<<<<<<< HEAD
	md, err := s.store.Get(ctx, path.Join(fileSet, Diff))
=======
	idx, err := s.store.GetIndex(ctx, path.Join(fileSet, Diff))
>>>>>>> fb0c384e
	if err != nil {
		return nil, err
	}
	size := md.Additive.SizeBytes
	spec := &CompactSpec{
		Input: []string{path.Join(fileSet, Diff)},
	}
	var level int
	// Handle first commit being compacted.
	if len(compactedFileSet) == 0 {
		for size > s.levelSize(level) {
			level++
		}
		spec.Output = path.Join(fileSet, Compacted, levelName(level))
		return spec, nil
	}
	// While we can't fit it all in the current level
	for {
		levelPath := path.Join(compactedFileSet[0], Compacted, levelName(level))
<<<<<<< HEAD
		md, err := s.store.Get(ctx, levelPath)
=======
		idx, err := s.store.GetIndex(ctx, levelPath)
>>>>>>> fb0c384e
		if err != nil {
			if err != ErrPathNotExists {
				return nil, err
			}
		} else {
			spec.Input = append(spec.Input, levelPath)
			size += md.Additive.SizeBytes
		}
		if size <= s.levelSize(level) {
			break
		}
		level++
	}
	// Now we know the output level
	spec.Output = path.Join(fileSet, Compacted, levelName(level))
	// Copy the other levels that may exist
	if err := s.store.Walk(ctx, path.Join(compactedFileSet[0], Compacted), func(src string) error {
		lName := path.Base(src)
		l, err := parseLevel(lName)
		if err != nil {
			return err
		}
		if l > level {
			dst := path.Join(fileSet, Compacted, levelName(l))
			if err := copyPath(ctx, s.store, s.store, src, dst); err != nil {
				return err
			}
		}
		return nil
	}); err != nil {
		return nil, err
	}
	// Inputs should be ordered with priority from least to greatest.
	for i := 0; i < len(spec.Input)/2; i++ {
		spec.Input[i], spec.Input[len(spec.Input)-1-i] = spec.Input[len(spec.Input)-1-i], spec.Input[i]
	}
	return spec, nil
}

// Delete deletes a fileset.
func (s *Storage) Delete(ctx context.Context, fileSet string) error {
	return s.store.Walk(ctx, fileSet, func(name string) error {
		oid := filesetObjectID(name)
		if err := s.store.Delete(ctx, name); err != nil {
			return err
		}
		return s.tracker.MarkTombstone(ctx, oid)
	})
}

// WalkFileSet calls f with the path of every primitive fileSet under prefix.
<<<<<<< HEAD
func (s *Storage) WalkFileSet(ctx context.Context, prefix string, f func(string) error) error {
	return s.store.Walk(ctx, prefix, func(p string) error {
		return f(p)
=======
func (s *Storage) WalkFileSet(ctx context.Context, prefix string, cb func(string) error) error {
	return s.store.Walk(ctx, prefix, func(p string) error {
		return cb(p)
>>>>>>> fb0c384e
	})
}

// SetTTL sets the time-to-live for the prefix p.
// if no fileset is found SetTTL returns ErrNoFileSetFound
func (s *Storage) SetTTL(ctx context.Context, p string, ttl time.Duration) (time.Time, error) {
	oid := filesetObjectID(p)
	return s.tracker.SetTTLPrefix(ctx, oid, ttl)
}

// WithRenewer calls cb with a Renewer, and a context which will be canceled if the renewer is unable to renew a path.
func (s *Storage) WithRenewer(ctx context.Context, ttl time.Duration, cb func(context.Context, *renew.StringSet) error) error {
	rf := func(ctx context.Context, p string, ttl time.Duration) error {
		_, err := s.SetTTL(ctx, p, ttl)
		return err
	}
<<<<<<< HEAD
	return WithRenewer(ctx, ttl, renew, cb)
}

=======
	return renew.WithStringSet(ctx, ttl, rf, cb)
}

// GC creates a track.GarbageCollector with a Deleter that can handle deleting filesets and chunks
>>>>>>> fb0c384e
func (s *Storage) GC(ctx context.Context) error {
	const period = 10 * time.Second
	chunkDeleter := s.chunks.NewDeleter()
	filesetDeleter := &deleter{
		store: s.store,
	}
<<<<<<< HEAD
	mux := tracker.DeleterMux(func(id string) tracker.Deleter {
		switch {
		case strings.HasPrefix(id, "chunk/"):
			return chunkDeleter
		case strings.HasPrefix(id, "fileset/"):
=======
	mux := track.DeleterMux(func(id string) track.Deleter {
		switch {
		case strings.HasPrefix(id, chunk.TrackerPrefix):
			return chunkDeleter
		case strings.HasPrefix(id, TrackerPrefix):
>>>>>>> fb0c384e
			return filesetDeleter
		default:
			return nil
		}
	})
<<<<<<< HEAD
	gc := tracker.NewGarbageCollector(s.tracker, period, mux)
=======
	gc := track.NewGarbageCollector(s.tracker, period, mux)
>>>>>>> fb0c384e
	return gc.Run(ctx)
}

func (s *Storage) levelSize(i int) int64 {
	return s.levelZeroSize * int64(math.Pow(float64(s.levelSizeBase), float64(i)))
}

const subFileSetFmt = "%020d"
const levelFmt = "level_" + subFileSetFmt

// SubFileSetStr returns the string representation of a subfileset.
func SubFileSetStr(subFileSet int64) string {
	return fmt.Sprintf(subFileSetFmt, subFileSet)
}

func levelName(i int) string {
	return fmt.Sprintf(levelFmt, i)
}

func parseLevel(x string) (int, error) {
	var y int
	_, err := fmt.Sscanf(x, levelFmt, &y)
	return y, err
}

func filesetObjectID(p string) string {
	return "fileset/" + p
}

<<<<<<< HEAD
var _ tracker.Deleter = &deleter{}
=======
var _ track.Deleter = &deleter{}
>>>>>>> fb0c384e

type deleter struct {
	store Store
}

func (d *deleter) Delete(ctx context.Context, id string) error {
	return nil
}<|MERGE_RESOLUTION|>--- conflicted
+++ resolved
@@ -12,26 +12,12 @@
 	"github.com/pachyderm/pachyderm/src/client/pkg/errors"
 	"github.com/pachyderm/pachyderm/src/server/pkg/storage/chunk"
 	"github.com/pachyderm/pachyderm/src/server/pkg/storage/fileset/index"
-<<<<<<< HEAD
-	"github.com/pachyderm/pachyderm/src/server/pkg/storage/tracker"
-=======
 	"github.com/pachyderm/pachyderm/src/server/pkg/storage/renew"
 	"github.com/pachyderm/pachyderm/src/server/pkg/storage/track"
->>>>>>> fb0c384e
 	"golang.org/x/sync/semaphore"
 )
 
 const (
-<<<<<<< HEAD
-	semanticPrefix = "root"
-=======
-	// TODO Not sure if these are the tags we should use, but the header and padding tag should show up before and after respectively in the
-	// lexicographical ordering of file content tags.
-	// headerTag is the tag used for the tar header bytes.
-	headerTag = ""
-	// paddingTag is the tag used for the padding bytes at the end of a tar entry.
-	paddingTag = "~"
->>>>>>> fb0c384e
 	// DefaultMemoryThreshold is the default for the memory threshold that must
 	// be met before a file set part is serialized (excluding close).
 	DefaultMemoryThreshold = 1024 * units.MB
@@ -59,11 +45,7 @@
 
 // Storage is the abstraction that manages fileset storage.
 type Storage struct {
-<<<<<<< HEAD
-	tracker                      tracker.Tracker
-=======
 	tracker                      track.Tracker
->>>>>>> fb0c384e
 	store                        Store
 	chunks                       *chunk.Storage
 	memThreshold, shardThreshold int64
@@ -73,11 +55,7 @@
 }
 
 // NewStorage creates a new Storage.
-<<<<<<< HEAD
-func NewStorage(store Store, tr tracker.Tracker, chunks *chunk.Storage, opts ...StorageOption) *Storage {
-=======
 func NewStorage(store Store, tr track.Tracker, chunks *chunk.Storage, opts ...StorageOption) *Storage {
->>>>>>> fb0c384e
 	s := &Storage{
 		store:          store,
 		tracker:        tr,
@@ -122,17 +100,6 @@
 // Open opens a file set for reading.
 // TODO: It might make sense to have some of the file set transforms as functional options here.
 func (s *Storage) Open(ctx context.Context, fileSets []string, opts ...index.Option) (FileSet, error) {
-<<<<<<< HEAD
-=======
-	fs, err := s.open(ctx, fileSets, opts...)
-	if err != nil {
-		return nil, err
-	}
-	return NewDeleteFilter(fs), nil
-}
-
-func (s *Storage) open(ctx context.Context, fileSets []string, opts ...index.Option) (FileSet, error) {
->>>>>>> fb0c384e
 	var fss []FileSet
 	for _, fileSet := range fileSets {
 		if err := s.store.Walk(ctx, fileSet, func(name string) error {
@@ -151,19 +118,6 @@
 	return newMergeReader(s.chunks, fss), nil
 }
 
-<<<<<<< HEAD
-=======
-// OpenWithDeletes opens a file set for reading and does not filter out deleted files.
-// TODO: This should be a functional option on New.
-func (s *Storage) OpenWithDeletes(ctx context.Context, fileSets []string, opts ...index.Option) (FileSet, error) {
-	fs, err := s.open(ctx, fileSets, opts...)
-	if err != nil {
-		return nil, err
-	}
-	return fs, nil
-}
-
->>>>>>> fb0c384e
 // Shard shards the file set into path ranges.
 // TODO This should be extended to be more configurable (different criteria
 // for creating shards).
@@ -263,11 +217,7 @@
 }
 
 func (s *Storage) compactSpec(ctx context.Context, fileSet string, compactedFileSet ...string) (ret *CompactSpec, retErr error) {
-<<<<<<< HEAD
 	md, err := s.store.Get(ctx, path.Join(fileSet, Diff))
-=======
-	idx, err := s.store.GetIndex(ctx, path.Join(fileSet, Diff))
->>>>>>> fb0c384e
 	if err != nil {
 		return nil, err
 	}
@@ -287,11 +237,7 @@
 	// While we can't fit it all in the current level
 	for {
 		levelPath := path.Join(compactedFileSet[0], Compacted, levelName(level))
-<<<<<<< HEAD
 		md, err := s.store.Get(ctx, levelPath)
-=======
-		idx, err := s.store.GetIndex(ctx, levelPath)
->>>>>>> fb0c384e
 		if err != nil {
 			if err != ErrPathNotExists {
 				return nil, err
@@ -343,15 +289,9 @@
 }
 
 // WalkFileSet calls f with the path of every primitive fileSet under prefix.
-<<<<<<< HEAD
-func (s *Storage) WalkFileSet(ctx context.Context, prefix string, f func(string) error) error {
-	return s.store.Walk(ctx, prefix, func(p string) error {
-		return f(p)
-=======
 func (s *Storage) WalkFileSet(ctx context.Context, prefix string, cb func(string) error) error {
 	return s.store.Walk(ctx, prefix, func(p string) error {
 		return cb(p)
->>>>>>> fb0c384e
 	})
 }
 
@@ -368,45 +308,27 @@
 		_, err := s.SetTTL(ctx, p, ttl)
 		return err
 	}
-<<<<<<< HEAD
-	return WithRenewer(ctx, ttl, renew, cb)
-}
-
-=======
 	return renew.WithStringSet(ctx, ttl, rf, cb)
 }
 
 // GC creates a track.GarbageCollector with a Deleter that can handle deleting filesets and chunks
->>>>>>> fb0c384e
 func (s *Storage) GC(ctx context.Context) error {
 	const period = 10 * time.Second
 	chunkDeleter := s.chunks.NewDeleter()
 	filesetDeleter := &deleter{
 		store: s.store,
 	}
-<<<<<<< HEAD
-	mux := tracker.DeleterMux(func(id string) tracker.Deleter {
-		switch {
-		case strings.HasPrefix(id, "chunk/"):
-			return chunkDeleter
-		case strings.HasPrefix(id, "fileset/"):
-=======
 	mux := track.DeleterMux(func(id string) track.Deleter {
 		switch {
 		case strings.HasPrefix(id, chunk.TrackerPrefix):
 			return chunkDeleter
 		case strings.HasPrefix(id, TrackerPrefix):
->>>>>>> fb0c384e
 			return filesetDeleter
 		default:
 			return nil
 		}
 	})
-<<<<<<< HEAD
-	gc := tracker.NewGarbageCollector(s.tracker, period, mux)
-=======
 	gc := track.NewGarbageCollector(s.tracker, period, mux)
->>>>>>> fb0c384e
 	return gc.Run(ctx)
 }
 
@@ -436,11 +358,7 @@
 	return "fileset/" + p
 }
 
-<<<<<<< HEAD
-var _ tracker.Deleter = &deleter{}
-=======
 var _ track.Deleter = &deleter{}
->>>>>>> fb0c384e
 
 type deleter struct {
 	store Store
