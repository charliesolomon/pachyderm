--- conflicted
+++ resolved
@@ -28,22 +28,6 @@
 	taskQueue *taskQueue
 }
 
-<<<<<<< HEAD
-// Master is the master for a task.
-// The master will layout the subtasks for the task in etcd and collect
-// them upon completion.
-type Master struct {
-	etcdClient          *etcd.Client
-	taskCol, subtaskCol col.Collection
-}
-
-// NewMaster creates a new master.
-func NewMaster(etcdClient *etcd.Client, etcdPrefix string, taskNamespace string) *Master {
-	return &Master{
-		etcdClient: etcdClient,
-		taskCol:    collection(etcdClient, path.Join(etcdPrefix, taskPrefix, taskNamespace)),
-		subtaskCol: collection(etcdClient, path.Join(etcdPrefix, subtaskPrefix, taskNamespace)),
-=======
 type taskEtcd struct {
 	etcdClient                    *etcd.Client
 	taskCol, subtaskCol, claimCol col.Collection
@@ -68,7 +52,6 @@
 		taskCol:    newCollection(etcdClient, path.Join(etcdPrefix, taskPrefix, taskNamespace), &Task{}),
 		subtaskCol: newCollection(etcdClient, path.Join(etcdPrefix, subtaskPrefix, taskNamespace), &TaskInfo{}),
 		claimCol:   newCollection(etcdClient, path.Join(etcdPrefix, claimPrefix, taskNamespace), &Claim{}),
->>>>>>> 1942a8c5
 	}
 }
 
@@ -83,13 +66,6 @@
 	)
 }
 
-<<<<<<< HEAD
-// Run runs the master with a given context and task. The collectFunc callback
-// will be called for each subtask that is collected.
-func (m *Master) Run(ctx context.Context, task *Task, collectFunc CollectFunc) (retErr error) {
-	taskInfo := &TaskInfo{Task: task}
-	if err := m.updateTaskInfo(ctx, taskInfo); err != nil {
-=======
 // RunTask runs a task in the task queue.
 // The task code should be contained within the passed in callback.
 // The callback will receive a Master, which should be used for running subtasks in the task queue.
@@ -98,7 +74,6 @@
 	if _, err := col.NewSTM(ctx, tq.etcdClient, func(stm col.STM) error {
 		return tq.taskCol.ReadWrite(stm).Put(task.ID, task)
 	}); err != nil {
->>>>>>> 1942a8c5
 		return err
 	}
 	defer func() {
@@ -146,12 +121,6 @@
 			retErr = err
 		}
 	}()
-<<<<<<< HEAD
-	// Collect the results from the processing of the subtasks.
-	for _, subtask := range task.Subtasks {
-		subtaskKey := path.Join(task.ID, subtask.ID)
-		if err := m.subtaskCol.ReadOnly(ctx).WatchOneF(subtaskKey, func(e *watch.Event) error {
-=======
 	for _, subtask := range subtasks {
 		select {
 		case subtaskChan <- subtask:
@@ -162,14 +131,13 @@
 	return nil
 }
 
-// RunSubtasks runs a set of subtasks (provided through a channel) and collects the results with the passed in callback.
+// RunSubtasksChan runs a set of subtasks (provided through a channel) and collects the results with the passed in callback.
 func (m *Master) RunSubtasksChan(subtaskChan chan *Task, collectFunc CollectFunc) (retErr error) {
 	var eg errgroup.Group
 	var count int64
 	done := make(chan struct{})
 	eg.Go(func() error {
 		return m.subtaskCol.ReadOnly(m.taskEntry.ctx).WatchOneF(m.taskID, func(e *watch.Event) error {
->>>>>>> 1942a8c5
 			var key string
 			subtaskInfo := &TaskInfo{}
 			if err := e.Unmarshal(&key, subtaskInfo); err != nil {
@@ -186,14 +154,6 @@
 					return err
 				}
 			}
-<<<<<<< HEAD
-			if collectFunc != nil {
-				// (bryce) need to figure out error propagation if subtask fails.
-				// if subtaskInfo.State == State_FAILURE {}
-				if err := collectFunc(ctx, subtaskInfo.Task); err != nil {
-					return err
-				}
-=======
 			atomic.AddInt64(&count, -1)
 			select {
 			case <-done:
@@ -201,7 +161,6 @@
 					return errutil.ErrBreak
 				}
 			default:
->>>>>>> 1942a8c5
 			}
 			return nil
 		})
@@ -235,16 +194,10 @@
 	return nil
 }
 
-<<<<<<< HEAD
-func (m *Master) updateTaskInfo(ctx context.Context, taskInfo *TaskInfo) error {
-	_, err := col.NewSTM(ctx, m.etcdClient, func(stm col.STM) error {
-		return m.taskCol.ReadWrite(stm).Put(taskInfo.Task.ID, taskInfo)
-=======
 func (m *Master) deleteSubtasks() error {
 	_, err := col.NewSTM(context.Background(), m.etcdClient, func(stm col.STM) error {
 		m.subtaskCol.ReadWrite(stm).DeleteAllPrefix(m.taskID)
 		return nil
->>>>>>> 1942a8c5
 	})
 	return err
 }
@@ -273,26 +226,12 @@
 // The processFunc callback will be called for each subtask that needs to be processed
 // in the task.
 type Worker struct {
-<<<<<<< HEAD
-	etcdClient          *etcd.Client
-	taskCol, subtaskCol col.Collection
-}
-
-// NewWorker creates a new worker.
-func NewWorker(etcdClient *etcd.Client, etcdPrefix string, taskNamespace string) *Worker {
-	return &Worker{
-		etcdClient: etcdClient,
-		taskCol:    collection(etcdClient, path.Join(etcdPrefix, taskPrefix, taskNamespace)),
-		subtaskCol: collection(etcdClient, path.Join(etcdPrefix, subtaskPrefix, taskNamespace)),
-	}
-=======
 	*taskEtcd
 }
 
 // NewWorker creates a new worker.
 func NewWorker(ctx context.Context, etcdClient *etcd.Client, etcdPrefix string, taskNamespace string) *Worker {
 	return &Worker{taskEtcd: newTaskEtcd(etcdClient, etcdPrefix, taskNamespace)}
->>>>>>> 1942a8c5
 }
 
 // ProcessFunc is a callback that is used for processing a subtask in a task.
@@ -301,26 +240,16 @@
 // Run runs the worker with the given context.
 // The worker will continue to watch the task collection until the context is cancelled.
 func (w *Worker) Run(ctx context.Context, processFunc ProcessFunc) error {
-<<<<<<< HEAD
-=======
 	taskQueue := newTaskQueue(ctx)
->>>>>>> 1942a8c5
 	return w.taskCol.ReadOnly(ctx).WatchF(func(e *watch.Event) (retErr error) {
 		var taskID string
 		task := &Task{}
 		if err := e.Unmarshal(&taskID, task); err != nil {
 			return err
 		}
-<<<<<<< HEAD
-		if taskInfo.State == State_RUNNING {
-			if err := w.processTask(ctx, taskInfo.Task, processFunc); err != nil && err.Error() != "context canceled" {
-				return err
-			}
-=======
 		if e.Type == watch.EventDelete {
 			taskQueue.deleteTask(taskID)
 			return
->>>>>>> 1942a8c5
 		}
 		return taskQueue.runTask(ctx, taskID, func(taskEntry *taskEntry) {
 			if err := w.taskFunc(task, taskEntry, processFunc); err != nil && taskEntry.ctx.Err() != context.Canceled {
@@ -330,58 +259,6 @@
 	})
 }
 
-<<<<<<< HEAD
-func (w *Worker) processTask(ctx context.Context, task *Task, processFunc ProcessFunc) error {
-	ctx, cancel := context.WithCancel(ctx)
-	eg, ctx := errgroup.WithContext(ctx)
-	// Watch for task termination.
-	// This will handle completion, failure, and cancellation.
-	eg.Go(func() error {
-		return w.taskCol.ReadOnly(ctx).WatchOneF(task.ID, func(e *watch.Event) error {
-			var id string
-			taskInfo := &TaskInfo{}
-			if err := e.Unmarshal(&id, taskInfo); err != nil {
-				return err
-			}
-			if taskInfo.State != State_RUNNING {
-				cancel()
-			}
-			return nil
-		})
-	})
-	// Process the subtasks.
-	eg.Go(func() (retErr error) {
-		// (bryce) cleanup of subtasks needs to be re-thought.
-		// Cannot cleanup in this manner, because it messes up subtasks claims when a worker errors.
-		// Cleaning up in the master results with a race condition with workers
-		// waiting on work termination signal and subtask claims to expire.
-		//defer func() {
-		//	// Attempt to cleanup subtask entries.
-		//	if _, err := col.NewSTM(context.Background(), w.etcdClient, func(stm col.STM) error {
-		//		w.subtaskCol.ReadWrite(stm).DeleteAllPrefix(work.ID)
-		//		return nil
-		//	}); err != nil && retErr == nil {
-		//		retErr = err
-		//	}
-		//}()
-		if err := w.processSubtasks(ctx, task, processFunc); err != nil {
-			return err
-		}
-		// Wait for a deletion event (ttl expired) before attempting to process the subtasks again.
-		return w.subtaskCol.ReadOnly(ctx).WatchOneF(task.ID, func(e *watch.Event) error {
-			return w.processSubtasks(ctx, task, processFunc)
-		}, watch.WithFilterPut())
-	})
-	return eg.Wait()
-}
-
-func (w *Worker) processSubtasks(ctx context.Context, task *Task, processFunc ProcessFunc) error {
-	for _, subtask := range task.Subtasks {
-		subtaskKey := path.Join(task.ID, subtask.ID)
-		subtaskInfo := &TaskInfo{}
-		if err := w.subtaskCol.Claim(ctx, subtaskKey, subtaskInfo, func(ctx context.Context) error {
-			if err := processFunc(ctx, task, subtask); err != nil {
-=======
 func (w *Worker) taskFunc(task *Task, taskEntry *taskEntry, processFunc ProcessFunc) error {
 	claimWatch, err := w.claimCol.ReadOnly(taskEntry.ctx).WatchOne(task.ID, watch.WithFilterPut())
 	if err != nil {
@@ -443,17 +320,18 @@
 						retErr = nil
 						return
 					}
-					subtaskInfo := &TaskInfo{}
+					updateSubtaskInfo := &TaskInfo{}
 					if _, err := col.NewSTM(claimCtx, w.etcdClient, func(stm col.STM) error {
-						return w.subtaskCol.ReadWrite(stm).Update(subtaskKey, subtaskInfo, func() error {
+						return w.subtaskCol.ReadWrite(stm).Update(subtaskKey, updateSubtaskInfo, func() error {
 							// (bryce) remove when check and claim are in the same stm.
-							if subtaskInfo.State != State_RUNNING {
+							if updateSubtaskInfo.State != State_RUNNING {
 								return nil
 							}
-							subtaskInfo.State = State_SUCCESS
+							updateSubtaskInfo.State = State_SUCCESS
+							updateSubtaskInfo.Task = subtaskInfo.Task
 							if retErr != nil {
-								subtaskInfo.State = State_FAILURE
-								subtaskInfo.Reason = retErr.Error()
+								updateSubtaskInfo.State = State_FAILURE
+								updateSubtaskInfo.Reason = retErr.Error()
 								retErr = nil
 							}
 							return nil
@@ -464,7 +342,6 @@
 				}()
 				return processFunc(claimCtx, task, subtaskInfo.Task)
 			}); err != nil && err != col.ErrNotClaimed {
->>>>>>> 1942a8c5
 				return err
 			}
 		}
