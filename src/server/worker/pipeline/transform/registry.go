--- conflicted
+++ resolved
@@ -122,11 +122,6 @@
 }
 
 // TODO:
-<<<<<<< HEAD
-// s3 input / gateway stuff (need more information here).
-=======
-// egress.
->>>>>>> 9bf64521
 // Prometheus stats? (previously in the driver, which included testing we should reuse if possible)
 // capture logs (reuse driver tests and reintroduce tagged logger).
 func newRegistry(driver driver.Driver, logger logs.TaggedLogger) (*registry, error) {
