package main

import (
	"fmt"
	"net"
	"net/http"
	"os"
	"path"
	"runtime/debug"
	"runtime/pprof"
	"strconv"

	adminclient "github.com/pachyderm/pachyderm/src/client/admin"
	authclient "github.com/pachyderm/pachyderm/src/client/auth"
	debugclient "github.com/pachyderm/pachyderm/src/client/debug"
	eprsclient "github.com/pachyderm/pachyderm/src/client/enterprise"
	healthclient "github.com/pachyderm/pachyderm/src/client/health"
	pfsclient "github.com/pachyderm/pachyderm/src/client/pfs"
	"github.com/pachyderm/pachyderm/src/client/pkg/discovery"
	"github.com/pachyderm/pachyderm/src/client/pkg/errors"
	"github.com/pachyderm/pachyderm/src/client/pkg/grpcutil"
	"github.com/pachyderm/pachyderm/src/client/pkg/shard"
	"github.com/pachyderm/pachyderm/src/client/pkg/tracing"
	ppsclient "github.com/pachyderm/pachyderm/src/client/pps"
	transactionclient "github.com/pachyderm/pachyderm/src/client/transaction"
	"github.com/pachyderm/pachyderm/src/client/version"
	"github.com/pachyderm/pachyderm/src/client/version/versionpb"
	adminserver "github.com/pachyderm/pachyderm/src/server/admin/server"
	authserver "github.com/pachyderm/pachyderm/src/server/auth/server"
	debugserver "github.com/pachyderm/pachyderm/src/server/debug/server"
	eprsserver "github.com/pachyderm/pachyderm/src/server/enterprise/server"
	"github.com/pachyderm/pachyderm/src/server/health"
	pach_http "github.com/pachyderm/pachyderm/src/server/http"
	"github.com/pachyderm/pachyderm/src/server/pfs/s3"
	pfs_server "github.com/pachyderm/pachyderm/src/server/pfs/server"
	cache_pb "github.com/pachyderm/pachyderm/src/server/pkg/cache/groupcachepb"
	cache_server "github.com/pachyderm/pachyderm/src/server/pkg/cache/server"
	"github.com/pachyderm/pachyderm/src/server/pkg/cmdutil"
	col "github.com/pachyderm/pachyderm/src/server/pkg/collection"
	"github.com/pachyderm/pachyderm/src/server/pkg/deploy/assets"
	"github.com/pachyderm/pachyderm/src/server/pkg/hashtree"
	logutil "github.com/pachyderm/pachyderm/src/server/pkg/log"
	"github.com/pachyderm/pachyderm/src/server/pkg/metrics"
	"github.com/pachyderm/pachyderm/src/server/pkg/netutil"
	"github.com/pachyderm/pachyderm/src/server/pkg/serviceenv"
	txnenv "github.com/pachyderm/pachyderm/src/server/pkg/transactionenv"
	"github.com/pachyderm/pachyderm/src/server/pkg/uuid"
	pps_server "github.com/pachyderm/pachyderm/src/server/pps/server"
	"github.com/pachyderm/pachyderm/src/server/pps/server/githook"
	txnserver "github.com/pachyderm/pachyderm/src/server/transaction/server"

	etcd "github.com/coreos/etcd/clientv3"
	units "github.com/docker/go-units"
	"github.com/pachyderm/pachyderm/src/client/pkg/tls"
	"github.com/prometheus/client_golang/prometheus/promhttp"
	log "github.com/sirupsen/logrus"
	flag "github.com/spf13/pflag"
	"golang.org/x/net/context"
	"google.golang.org/grpc"
)

const (
	defaultTreeCacheSize = 8
)

var mode string
var readiness bool

func init() {
	flag.StringVar(&mode, "mode", "full", "Pachd currently supports two modes: full and sidecar.  The former includes everything you need in a full pachd node.  The latter runs only PFS, the Auth service, and a stripped-down version of PPS.")
	flag.BoolVar(&readiness, "readiness", false, "Run readiness check.")
	flag.Parse()
}

func main() {
	log.SetFormatter(logutil.FormatterFunc(logutil.Pretty))

	switch {
	case readiness:
		cmdutil.Main(doReadinessCheck, &serviceenv.PachdFullConfiguration{})
	case mode == "full":
		cmdutil.Main(doFullMode, &serviceenv.PachdFullConfiguration{})
	case mode == "sidecar":
		cmdutil.Main(doSidecarMode, &serviceenv.PachdFullConfiguration{})
	default:
		fmt.Printf("unrecognized mode: %s\n", mode)
	}
}

func doReadinessCheck(config interface{}) error {
	env := serviceenv.InitPachOnlyEnv(serviceenv.NewConfiguration(config))
	return env.GetPachClient(context.Background()).Health()
}

func doSidecarMode(config interface{}) (retErr error) {
	defer func() {
		if retErr != nil {
			pprof.Lookup("goroutine").WriteTo(os.Stderr, 2)
		}
	}()
	env := serviceenv.InitWithKube(serviceenv.NewConfiguration(config))
	debug.SetGCPercent(50)
	switch env.LogLevel {
	case "debug":
		log.SetLevel(log.DebugLevel)
	case "info":
		log.SetLevel(log.InfoLevel)
	case "error":
		log.SetLevel(log.ErrorLevel)
	default:
		log.Errorf("Unrecognized log level %s, falling back to default of \"info\"", env.LogLevel)
		log.SetLevel(log.InfoLevel)
	}
	// must run InstallJaegerTracer before InitWithKube (otherwise InitWithKube
	// may create a pach client before tracing is active, not install the Jaeger
	// gRPC interceptor in the client, and not propagate traces)
	if endpoint := tracing.InstallJaegerTracerFromEnv(); endpoint != "" {
		log.Printf("connecting to Jaeger at %q", endpoint)
	} else {
		log.Printf("no Jaeger collector found (JAEGER_COLLECTOR_SERVICE_HOST not set)")
	}
	if env.EtcdPrefix == "" {
		env.EtcdPrefix = col.DefaultPrefix
	}
	clusterID, err := getClusterID(env.GetEtcdClient())
	if err != nil {
		return errors.Wrapf(err, "getClusterID")
	}
	var reporter *metrics.Reporter
	if env.Metrics {
		reporter = metrics.NewReporter(clusterID, env)
	}
	pfsCacheSize, err := strconv.Atoi(env.PFSCacheSize)
	if err != nil {
		return errors.Wrapf(err, "atoi")
	}
	if pfsCacheSize == 0 {
		pfsCacheSize = defaultTreeCacheSize
	}
	treeCache, err := hashtree.NewCache(pfsCacheSize)
	if err != nil {
		return errors.Wrapf(err, "lru.New")
	}
	server, err := grpcutil.NewServer(context.Background(), false)
	if err != nil {
		return err
	}
	txnEnv := &txnenv.TransactionEnv{}
	blockCacheBytes, err := units.RAMInBytes(env.BlockCacheBytes)
	if err != nil {
		return errors.Wrapf(err, "units.RAMInBytes")
	}
	if err := logGRPCServerSetup("Block API", func() error {
		blockAPIServer, err := pfs_server.NewBlockAPIServer(env.StorageRoot, blockCacheBytes, env.StorageBackend, net.JoinHostPort(env.EtcdHost, env.EtcdPort), false)
		if err != nil {
			return err
		}
		pfsclient.RegisterObjectAPIServer(server.Server, blockAPIServer)
		return nil
	}); err != nil {
		return err
	}
	memoryRequestBytes, err := units.RAMInBytes(env.MemoryRequest)
	if err != nil {
		return err
	}
	var pfsAPIServer pfs_server.APIServer
	if err := logGRPCServerSetup("PFS API", func() error {
		pfsAPIServer, err = pfs_server.NewAPIServer(
			env,
			txnEnv,
			path.Join(env.EtcdPrefix, env.PFSEtcdPrefix),
			treeCache,
			env.StorageRoot,
			memoryRequestBytes,
		)
		if err != nil {
			return err
		}
		pfsclient.RegisterAPIServer(server.Server, pfsAPIServer)
		return nil
	}); err != nil {
		return err
	}
	var ppsAPIServer pps_server.APIServer
	if err := logGRPCServerSetup("PPS API", func() error {
		ppsAPIServer, err = pps_server.NewSidecarAPIServer(
			env,
			path.Join(env.EtcdPrefix, env.PPSEtcdPrefix),
			env.Namespace,
			env.IAMRole,
			reporter,
			env.PPSWorkerPort,
			env.HTTPPort,
			env.PeerPort,
		)
		if err != nil {
			return err
		}
		ppsclient.RegisterAPIServer(server.Server, ppsAPIServer)
		return nil
	}); err != nil {
		return err
	}
	var authAPIServer authserver.APIServer
	if err := logGRPCServerSetup("Auth API", func() error {
		authAPIServer, err = authserver.NewAuthServer(
			env,
			txnEnv,
			path.Join(env.EtcdPrefix, env.AuthEtcdPrefix),
			false,
		)
		if err != nil {
			return err
		}
		authclient.RegisterAPIServer(server.Server, authAPIServer)
		return nil
	}); err != nil {
		return err
	}
	var transactionAPIServer txnserver.APIServer
	if err := logGRPCServerSetup("Transaction API", func() error {
		transactionAPIServer, err = txnserver.NewAPIServer(
			env,
			txnEnv,
			path.Join(env.EtcdPrefix, env.PFSEtcdPrefix),
		)
		if err != nil {
			return err
		}
		transactionclient.RegisterAPIServer(server.Server, transactionAPIServer)
		return nil
	}); err != nil {
		return err
	}
	if err := logGRPCServerSetup("Enterprise API", func() error {
		enterpriseAPIServer, err := eprsserver.NewEnterpriseServer(
			env, path.Join(env.EtcdPrefix, env.EnterpriseEtcdPrefix))
		if err != nil {
			return err
		}
		eprsclient.RegisterAPIServer(server.Server, enterpriseAPIServer)
		return nil
	}); err != nil {
		return err
	}
	if err := logGRPCServerSetup("Health", func() error {
		healthclient.RegisterHealthServer(server.Server, health.NewHealthServer())
		return nil
	}); err != nil {
		return err
	}
	if err := logGRPCServerSetup("Debug", func() error {
		debugclient.RegisterDebugServer(server.Server, debugserver.NewDebugServer(
			"", // no name for pachd servers
			env.GetEtcdClient(),
			path.Join(env.EtcdPrefix, env.PPSEtcdPrefix),
			env.PPSWorkerPort,
			clusterID,
		))
		return nil
	}); err != nil {
		return err
	}
	txnEnv.Initialize(env, transactionAPIServer, authAPIServer, pfsAPIServer, ppsAPIServer)
	// The sidecar only needs to serve traffic on the peer port, as it only serves
	// traffic from the user container (the worker binary and occasionally user
	// pipelines)
	if _, err := server.ListenTCP("", env.PeerPort); err != nil {
		return err
	}
	return server.Wait()
}

func doFullMode(config interface{}) (retErr error) {
	defer func() {
		if retErr != nil {
			pprof.Lookup("goroutine").WriteTo(os.Stderr, 2)
		}
	}()
<<<<<<< HEAD
=======
	// must run InstallJaegerTracer before InitWithKube/pach client initialization
	if endpoint := tracing.InstallJaegerTracerFromEnv(); endpoint != "" {
		log.Printf("connecting to Jaeger at %q", endpoint)
	} else {
		log.Printf("no Jaeger collector found (JAEGER_COLLECTOR_SERVICE_HOST not set)")
	}
>>>>>>> e856ea3d
	env := serviceenv.InitWithKube(serviceenv.NewConfiguration(config))
	debug.SetGCPercent(50)
	switch env.LogLevel {
	case "debug":
		log.SetLevel(log.DebugLevel)
	case "info":
		log.SetLevel(log.InfoLevel)
	case "error":
		log.SetLevel(log.ErrorLevel)
	default:
		log.Errorf("Unrecognized log level %s, falling back to default of \"info\"", env.LogLevel)
		log.SetLevel(log.InfoLevel)
	}
	// must run InstallJaegerTracer before InitWithKube
	if endpoint := tracing.InstallJaegerTracerFromEnv(); endpoint != "" {
		log.Printf("connecting to Jaeger at %q", endpoint)
	} else {
		log.Printf("no Jaeger collector found (JAEGER_COLLECTOR_SERVICE_HOST not set)")
	}
	if env.EtcdPrefix == "" {
		env.EtcdPrefix = col.DefaultPrefix
	}
	clusterID, err := getClusterID(env.GetEtcdClient())
	if err != nil {
		return errors.Wrapf(err, "getClusterID")
	}
	var reporter *metrics.Reporter
	if env.Metrics {
		reporter = metrics.NewReporter(clusterID, env)
	}
	// (bryce) Do we have to use etcd client v2 here for sharder? Might want to re-visit this later.
	etcdAddress := fmt.Sprintf("http://%s", net.JoinHostPort(env.EtcdHost, env.EtcdPort))
	etcdClientV2 := getEtcdClient(etcdAddress)
	ip, err := netutil.ExternalIP()
	if err != nil {
		return errors.Wrapf(err, "error getting pachd external ip")
	}
	address := net.JoinHostPort(ip, fmt.Sprintf("%d", env.PeerPort))
	sharder := shard.NewSharder(
		etcdClientV2,
		env.NumShards,
		env.Namespace,
	)
	go func() {
		if err := sharder.AssignRoles(address); err != nil {
			log.Printf("error from sharder.AssignRoles: %s", grpcutil.ScrubGRPC(err))
		}
	}()
	router := shard.NewRouter(
		sharder,
		grpcutil.NewDialer(
			grpc.WithInsecure(),
		),
		address,
	)
	pfsCacheSize, err := strconv.Atoi(env.PFSCacheSize)
	if err != nil {
		return errors.Wrapf(err, "atoi")
	}
	if pfsCacheSize == 0 {
		pfsCacheSize = defaultTreeCacheSize
	}
	treeCache, err := hashtree.NewCache(pfsCacheSize)
	if err != nil {
		return errors.Wrapf(err, "lru.New")
	}
	kubeNamespace := env.Namespace
	// Setup External Pachd GRPC Server.
	externalServer, err := grpcutil.NewServer(context.Background(), true)
	if err != nil {
		return err
	}
	if err := logGRPCServerSetup("External Pachd", func() error {
		txnEnv := &txnenv.TransactionEnv{}
		memoryRequestBytes, err := units.RAMInBytes(env.MemoryRequest)
		if err != nil {
			return err
		}
		var pfsAPIServer pfs_server.APIServer
		if err := logGRPCServerSetup("PFS API", func() error {
			pfsAPIServer, err = pfs_server.NewAPIServer(env, txnEnv, path.Join(env.EtcdPrefix, env.PFSEtcdPrefix), treeCache, env.StorageRoot, memoryRequestBytes)
			if err != nil {
				return err
			}
			pfsclient.RegisterAPIServer(externalServer.Server, pfsAPIServer)
			return nil
		}); err != nil {
			return err
		}
		var ppsAPIServer pps_server.APIServer
		if err := logGRPCServerSetup("PPS API", func() error {
			ppsAPIServer, err = pps_server.NewAPIServer(
				env,
				txnEnv,
				path.Join(env.EtcdPrefix, env.PPSEtcdPrefix),
				kubeNamespace,
				env.WorkerImage,
				env.WorkerSidecarImage,
				env.WorkerImagePullPolicy,
				env.StorageRoot,
				env.StorageBackend,
				env.StorageHostPath,
				env.IAMRole,
				env.ImagePullSecret,
				env.NoExposeDockerSocket,
				reporter,
				env.WorkerUsesRoot,
				env.PPSWorkerPort,
				env.Port,
				env.HTTPPort,
				env.PeerPort,
			)
			if err != nil {
				return err
			}
			ppsclient.RegisterAPIServer(externalServer.Server, ppsAPIServer)
			return nil
		}); err != nil {
			return err
		}
		if env.ExposeObjectAPI {
			if err := logGRPCServerSetup("Block API", func() error {
				// Generally the object API should not be exposed publicly, but
				// TestGarbageCollection uses it and it may help with debugging
				blockAPIServer, err := pfs_server.NewBlockAPIServer(
					env.StorageRoot,
					0 /* = blockCacheBytes (disable cache) */, env.StorageBackend,
					etcdAddress,
					true /* duplicate */)
				if err != nil {
					return err
				}
				pfsclient.RegisterObjectAPIServer(externalServer.Server, blockAPIServer)
				return nil
			}); err != nil {
				return err
			}
		}
		var authAPIServer authserver.APIServer
		if err := logGRPCServerSetup("Auth API", func() error {
			authAPIServer, err = authserver.NewAuthServer(
				env, txnEnv, path.Join(env.EtcdPrefix, env.AuthEtcdPrefix), true)
			if err != nil {
				return err
			}
			authclient.RegisterAPIServer(externalServer.Server, authAPIServer)
			return nil
		}); err != nil {
			return err
		}
		var transactionAPIServer txnserver.APIServer
		if err := logGRPCServerSetup("Transaction API", func() error {
			transactionAPIServer, err = txnserver.NewAPIServer(
				env,
				txnEnv,
				path.Join(env.EtcdPrefix, env.PFSEtcdPrefix),
			)
			if err != nil {
				return err
			}
			transactionclient.RegisterAPIServer(externalServer.Server, transactionAPIServer)
			return nil
		}); err != nil {
			return err
		}
		if err := logGRPCServerSetup("Enterprise API", func() error {
			enterpriseAPIServer, err := eprsserver.NewEnterpriseServer(
				env, path.Join(env.EtcdPrefix, env.EnterpriseEtcdPrefix))
			if err != nil {
				return err
			}
			eprsclient.RegisterAPIServer(externalServer.Server, enterpriseAPIServer)
			return nil
		}); err != nil {
			return err
		}
		if err := logGRPCServerSetup("Admin API", func() error {
			adminclient.RegisterAPIServer(externalServer.Server, adminserver.NewAPIServer(address, env.StorageRoot, &adminclient.ClusterInfo{
				ID:           clusterID,
				DeploymentID: env.DeploymentID,
			}))
			return nil
		}); err != nil {
			return err
		}
		healthServer := health.NewHealthServer()
		if err := logGRPCServerSetup("Health", func() error {
			healthclient.RegisterHealthServer(externalServer.Server, healthServer)
			return nil
		}); err != nil {
			return err
		}
		if err := logGRPCServerSetup("Version API", func() error {
			versionpb.RegisterAPIServer(externalServer.Server, version.NewAPIServer(version.Version, version.APIServerOptions{}))
			return nil
		}); err != nil {
			return err
		}
		if err := logGRPCServerSetup("Debug", func() error {
			debugclient.RegisterDebugServer(externalServer.Server, debugserver.NewDebugServer(
				"", // no name for pachd servers
				env.GetEtcdClient(),
				path.Join(env.EtcdPrefix, env.PPSEtcdPrefix),
				env.PPSWorkerPort,
				clusterID,
			))
			return nil
		}); err != nil {
			return err
		}
		txnEnv.Initialize(env, transactionAPIServer, authAPIServer, pfsAPIServer, ppsAPIServer)
		if _, err := externalServer.ListenTCP("", env.Port); err != nil {
			return err
		}
		healthServer.Ready()
		return nil
	}); err != nil {
		return err
	}
	// Setup Internal Pachd GRPC Server.
	internalServer, err := grpcutil.NewServer(context.Background(), false)
	if err != nil {
		return err
	}
	if err := logGRPCServerSetup("Internal Pachd", func() error {
		txnEnv := &txnenv.TransactionEnv{}
		cacheServer := cache_server.NewCacheServer(router, env.NumShards)
		go func() {
			if err := sharder.RegisterFrontends(address, []shard.Frontend{cacheServer}); err != nil {
				log.Printf("error from sharder.RegisterFrontend %s", grpcutil.ScrubGRPC(err))
			}
		}()
		go func() {
			if err := sharder.Register(address, []shard.Server{cacheServer}); err != nil {
				log.Printf("error from sharder.Register %s", grpcutil.ScrubGRPC(err))
			}
		}()
		cache_pb.RegisterGroupCacheServer(internalServer.Server, cacheServer)
		blockCacheBytes, err := units.RAMInBytes(env.BlockCacheBytes)
		if err != nil {
			return errors.Wrapf(err, "units.RAMInBytes")
		}
		if err := logGRPCServerSetup("Block API", func() error {
			blockAPIServer, err := pfs_server.NewBlockAPIServer(
				env.StorageRoot, blockCacheBytes, env.StorageBackend, etcdAddress, false)
			if err != nil {
				return err
			}
			pfsclient.RegisterObjectAPIServer(internalServer.Server, blockAPIServer)
			return nil
		}); err != nil {
			return err
		}
		memoryRequestBytes, err := units.RAMInBytes(env.MemoryRequest)
		if err != nil {
			return err
		}
		var pfsAPIServer pfs_server.APIServer
		if err := logGRPCServerSetup("PFS API", func() error {
			pfsAPIServer, err = pfs_server.NewAPIServer(
				env,
				txnEnv,
				path.Join(env.EtcdPrefix, env.PFSEtcdPrefix),
				treeCache,
				env.StorageRoot,
				memoryRequestBytes,
			)
			if err != nil {
				return err
			}
			pfsclient.RegisterAPIServer(internalServer.Server, pfsAPIServer)
			return nil
		}); err != nil {
			return err
		}
		var ppsAPIServer pps_server.APIServer
		if err := logGRPCServerSetup("PPS API", func() error {
			ppsAPIServer, err = pps_server.NewAPIServer(
				env,
				txnEnv,
				path.Join(env.EtcdPrefix, env.PPSEtcdPrefix),
				kubeNamespace,
				env.WorkerImage,
				env.WorkerSidecarImage,
				env.WorkerImagePullPolicy,
				env.StorageRoot,
				env.StorageBackend,
				env.StorageHostPath,
				env.IAMRole,
				env.ImagePullSecret,
				env.NoExposeDockerSocket,
				reporter,
				env.WorkerUsesRoot,
				env.PPSWorkerPort,
				env.Port,
				env.HTTPPort,
				env.PeerPort,
			)
			if err != nil {
				return err
			}
			ppsclient.RegisterAPIServer(internalServer.Server, ppsAPIServer)
			return nil
		}); err != nil {
			return err
		}
		var authAPIServer authserver.APIServer
		if err := logGRPCServerSetup("Auth API", func() error {
			authAPIServer, err = authserver.NewAuthServer(
				env,
				txnEnv,
				path.Join(env.EtcdPrefix, env.AuthEtcdPrefix),
				false,
			)
			if err != nil {
				return err
			}
			authclient.RegisterAPIServer(internalServer.Server, authAPIServer)
			return nil
		}); err != nil {
			return err
		}
		var transactionAPIServer txnserver.APIServer
		if err := logGRPCServerSetup("Transaction API", func() error {
			transactionAPIServer, err = txnserver.NewAPIServer(
				env,
				txnEnv,
				path.Join(env.EtcdPrefix, env.PFSEtcdPrefix),
			)
			if err != nil {
				return err
			}
			transactionclient.RegisterAPIServer(internalServer.Server, transactionAPIServer)
			return nil
		}); err != nil {
			return err
		}
		if err := logGRPCServerSetup("Enterprise API", func() error {
			enterpriseAPIServer, err := eprsserver.NewEnterpriseServer(
				env, path.Join(env.EtcdPrefix, env.EnterpriseEtcdPrefix))
			if err != nil {
				return err
			}
			eprsclient.RegisterAPIServer(internalServer.Server, enterpriseAPIServer)
			return nil
		}); err != nil {
			return err
		}
		healthServer := health.NewHealthServer()
		if err := logGRPCServerSetup("Health", func() error {
			healthclient.RegisterHealthServer(internalServer.Server, healthServer)
			return nil
		}); err != nil {
			return err
		}
		if err := logGRPCServerSetup("Version API", func() error {
			versionpb.RegisterAPIServer(internalServer.Server, version.NewAPIServer(version.Version, version.APIServerOptions{}))
			return nil
		}); err != nil {
			return err
		}
		if err := logGRPCServerSetup("Admin API", func() error {
			adminclient.RegisterAPIServer(internalServer.Server, adminserver.NewAPIServer(address, env.StorageRoot, &adminclient.ClusterInfo{
				ID:           clusterID,
				DeploymentID: env.DeploymentID,
			}))
			return nil
		}); err != nil {
			return err
		}
		txnEnv.Initialize(env, transactionAPIServer, authAPIServer, pfsAPIServer, ppsAPIServer)
		if _, err := internalServer.ListenTCP("", env.PeerPort); err != nil {
			return err
		}
		healthServer.Ready()
		return nil
	}); err != nil {
		return err
	}
	// Create the goroutines for the servers.
	// Any server error is considered critical and will cause Pachd to exit.
	// The first server that errors will have its error message logged.
	errChan := make(chan error, 1)
	go waitForError("External Pachd GRPC Server", errChan, true, func() error {
		return externalServer.Wait()
	})
	go waitForError("Internal Pachd GRPC Server", errChan, true, func() error {
		return internalServer.Wait()
	})
	requireNoncriticalServers := !env.RequireCriticalServersOnly
	go waitForError("HTTP Server", errChan, requireNoncriticalServers, func() error {
		httpServer, err := pach_http.NewHTTPServer(address)
		if err != nil {
			return err
		}
		return http.ListenAndServe(fmt.Sprintf(":%v", env.HTTPPort), httpServer)
	})
	go waitForError("Githook Server", errChan, requireNoncriticalServers, func() error {
		return githook.RunGitHookServer(address, etcdAddress, path.Join(env.EtcdPrefix, env.PPSEtcdPrefix))
	})
	go waitForError("S3 Server", errChan, requireNoncriticalServers, func() error {
		server, err := s3.Server(env.S3GatewayPort, s3.NewMasterDriver(), s3.NewLocalClientFactory(env.PeerPort))
		if err != nil {
			return err
		}
		certPath, keyPath, err := tls.GetCertPaths()
		if err != nil {
			log.Warnf("s3gateway TLS disabled: %v", err)
			return server.ListenAndServe()
		}
		return server.ListenAndServeTLS(certPath, keyPath)
	})
	go waitForError("Prometheus Server", errChan, requireNoncriticalServers, func() error {
		http.Handle("/metrics", promhttp.Handler())
		return http.ListenAndServe(fmt.Sprintf(":%v", assets.PrometheusPort), nil)
	})
	return <-errChan
}

func getEtcdClient(etcdAddress string) discovery.Client {
	return discovery.NewEtcdClient(etcdAddress)
}

const clusterIDKey = "cluster-id"

func getClusterID(client *etcd.Client) (string, error) {
	resp, err := client.Get(context.Background(),
		clusterIDKey)

	// if it's a key not found error then we create the key
	if resp.Count == 0 {
		// This might error if it races with another pachd trying to set the
		// cluster id so we ignore the error.
		client.Put(context.Background(), clusterIDKey, uuid.NewWithoutDashes())
	} else if err != nil {
		return "", err
	} else {
		// We expect there to only be one value for this key
		id := string(resp.Kvs[0].Value)
		return id, nil
	}

	return getClusterID(client)
}

func logGRPCServerSetup(name string, f func() error) (retErr error) {
	log.Printf("started setting up %v GRPC Server", name)
	defer func() {
		if retErr != nil {
			retErr = errors.Wrapf(retErr, "error setting up %v GRPC Server", name)
		} else {
			log.Printf("finished setting up %v GRPC Server", name)
		}
	}()
	return f()
}

func waitForError(name string, errChan chan error, required bool, f func() error) {
	if err := f(); err != http.ErrServerClosed {
		if !required {
			log.Errorf("error setting up and/or running %v: %v", name, err)
		} else {
			errChan <- errors.Wrapf(err, "error setting up and/or running %v (use --require-critical-servers-only deploy flag to ignore errors from noncritical servers)", name)
		}
	}
}<|MERGE_RESOLUTION|>--- conflicted
+++ resolved
@@ -278,15 +278,12 @@
 			pprof.Lookup("goroutine").WriteTo(os.Stderr, 2)
 		}
 	}()
-<<<<<<< HEAD
-=======
 	// must run InstallJaegerTracer before InitWithKube/pach client initialization
 	if endpoint := tracing.InstallJaegerTracerFromEnv(); endpoint != "" {
 		log.Printf("connecting to Jaeger at %q", endpoint)
 	} else {
 		log.Printf("no Jaeger collector found (JAEGER_COLLECTOR_SERVICE_HOST not set)")
 	}
->>>>>>> e856ea3d
 	env := serviceenv.InitWithKube(serviceenv.NewConfiguration(config))
 	debug.SetGCPercent(50)
 	switch env.LogLevel {
