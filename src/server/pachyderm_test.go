--- conflicted
+++ resolved
@@ -5012,39 +5012,19 @@
 	}, backoff.RetryEvery(500*time.Millisecond).For(20*time.Second)))
 }
 
-<<<<<<< HEAD
 func TestHTTPAuth(t *testing.T) {
-=======
-func TestHTTPGetFile(t *testing.T) {
->>>>>>> 10898b27
 	if testing.Short() {
 		t.Skip("Skipping integration tests in short mode")
 	}
 	t.Parallel()
 	c := getPachClient(t)
 
-<<<<<<< HEAD
-=======
-	dataRepo := uniqueString("TestHTTPGetFile_data")
-	require.NoError(t, c.CreateRepo(dataRepo))
-
-	commit1, err := c.StartCommit(dataRepo, "master")
-	require.NoError(t, err)
-	_, err = c.PutFile(dataRepo, commit1.ID, "file", strings.NewReader("foo"))
-	f, err := os.Open("../../etc/testing/artifacts/giphy.gif")
-	require.NoError(t, err)
-	_, err = c.PutFile(dataRepo, commit1.ID, "giphy.gif", f)
-	require.NoError(t, err)
-	require.NoError(t, c.FinishCommit(dataRepo, commit1.ID))
-
->>>>>>> 10898b27
 	var host string
 	clientAddr := c.GetAddress()
 	tokens := strings.Split(clientAddr, ":")
 	require.Equal(t, 2, len(tokens))
 	host = tokens[0]
 
-<<<<<<< HEAD
 	// Try to login
 	token := "abbazabbadoo"
 	jsonString := []byte(fmt.Sprintf("{\"Token\":\"%v\"}", token))
@@ -5070,7 +5050,33 @@
 	require.Equal(t, "*", resp.Header.Get("Access-Control-Allow-Origin"))
 	// The cookie should be unset now
 	require.Equal(t, "", resp.Cookies()[0].Value)
-=======
+}
+
+func TestHTTPGetFile(t *testing.T) {
+	if testing.Short() {
+		t.Skip("Skipping integration tests in short mode")
+	}
+	t.Parallel()
+	c := getPachClient(t)
+
+	dataRepo := uniqueString("TestHTTPGetFile_data")
+	require.NoError(t, c.CreateRepo(dataRepo))
+
+	commit1, err := c.StartCommit(dataRepo, "master")
+	require.NoError(t, err)
+	_, err = c.PutFile(dataRepo, commit1.ID, "file", strings.NewReader("foo"))
+	f, err := os.Open("../../etc/testing/artifacts/giphy.gif")
+	require.NoError(t, err)
+	_, err = c.PutFile(dataRepo, commit1.ID, "giphy.gif", f)
+	require.NoError(t, err)
+	require.NoError(t, c.FinishCommit(dataRepo, commit1.ID))
+
+	var host string
+	clientAddr := c.GetAddress()
+	tokens := strings.Split(clientAddr, ":")
+	require.Equal(t, 2, len(tokens))
+	host = tokens[0]
+
 	// Try to get raw contents
 	resp, err := http.Get(fmt.Sprintf("http://%v:30652/v1/pfs/repos/%v/commits/%v/files/file", host, dataRepo, commit1.ID))
 	require.NoError(t, err)
@@ -5097,7 +5103,6 @@
 	defer resp.Body.Close()
 	contentDisposition = resp.Header.Get("Content-Type")
 	require.Equal(t, "image/gif", contentDisposition)
->>>>>>> 10898b27
 }
 
 func TestService(t *testing.T) {
