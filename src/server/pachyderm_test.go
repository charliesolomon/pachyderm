--- conflicted
+++ resolved
@@ -2189,24 +2189,26 @@
 	require.Matches(t, "not found", err.Error())
 }
 
-<<<<<<< HEAD
 func TestFlushNonExistantCommit(t *testing.T) {
-=======
-func TestPipelineWithFullObjects(t *testing.T) {
->>>>>>> a4e48089
-	if testing.Short() {
-		t.Skip("Skipping integration tests in short mode")
-	}
-	t.Parallel()
-	c := getPachClient(t)
-<<<<<<< HEAD
+	if testing.Short() {
+		t.Skip("Skipping integration tests in short mode")
+	}
+	t.Parallel()
+	c := getPachClient(t)
 	_, err := c.FlushCommit([]*pfsclient.Commit{client.NewCommit("fake-repo", "fake-commit")}, nil)
 	require.YesError(t, err)
 	repo := uniqueString("FlushNonExistantCommit")
 	require.NoError(t, c.CreateRepo(repo))
 	_, err = c.FlushCommit([]*pfsclient.Commit{client.NewCommit(repo, "fake-commit")}, nil)
 	require.YesError(t, err)
-=======
+}
+
+func TestPipelineWithFullObjects(t *testing.T) {
+	if testing.Short() {
+		t.Skip("Skipping integration tests in short mode")
+	}
+	t.Parallel()
+	c := getPachClient(t)
 	// create repos
 	dataRepo := uniqueString("TestPipeline_data")
 	require.NoError(t, c.CreateRepo(dataRepo))
@@ -2252,7 +2254,6 @@
 	buffer = bytes.Buffer{}
 	require.NoError(t, c.GetFile(commitInfos[0].Commit.Repo.Name, commitInfos[0].Commit.ID, "file", 0, 0, "", false, nil, &buffer))
 	require.Equal(t, "foo\nbar\n", buffer.String())
->>>>>>> a4e48089
 }
 
 func getPachClient(t *testing.T) *client.APIClient {
