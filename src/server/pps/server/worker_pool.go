package server

import (
	"bytes"
	"context"
	"fmt"
	"path"
	"sync"
	"time"

	"github.com/gogo/protobuf/types"
	"github.com/pachyderm/pachyderm/src/client"
	"github.com/pachyderm/pachyderm/src/client/pfs"
	"github.com/pachyderm/pachyderm/src/client/pkg/grpcutil"
	"github.com/pachyderm/pachyderm/src/client/pps"
	"github.com/pachyderm/pachyderm/src/server/pkg/backoff"
	"github.com/pachyderm/pachyderm/src/server/pkg/hashtree"
	"github.com/pachyderm/pachyderm/src/server/pkg/watch"
	workerpkg "github.com/pachyderm/pachyderm/src/server/pkg/worker"

	etcd "github.com/coreos/etcd/clientv3"
	"go.pedge.io/lion/proto"
	"google.golang.org/grpc"
	"k8s.io/kubernetes/pkg/api"
	kube "k8s.io/kubernetes/pkg/client/unversioned"
)

const (
	workerEtcdPrefix = "workers"
	maxBackoff       = 5 * time.Second
)

type datum struct {
	files   []*pfs.FileInfo
	retries int
}

// WorkerPool represents a pool of workers that can be used to process datums.
type WorkerPool interface {
	// Send datums to this channel to be processed
	DataCh() chan<- *datum
	// Receive datums that failed to be processed from this channel
	FailCh() <-chan *datum
	// Receive hashtrees of the outputs of successfully processing datums
	SuccessCh() <-chan hashtree.HashTree
}

type workerPool struct {
	// When this context is canceled, the worker pool should clean up all
	// its resources.
	ctx context.Context
	// The prefix in etcd where new workers can be discovered
	workerDir string
	// workersMap is a map from a worker's address to the function that
	// can be used to release its resources.
	workersMap     map[string]worker
	workersMapLock sync.Mutex
	// objClient is the client for Pachyderm's object store
	objClient pfs.ObjectAPIClient
	// Used to check for workers added/deleted in etcd
	etcdClient *etcd.Client
	// Used to delete worker pods
	kubeClient *kube.Client
	namespace  string
	// The job that spawned the worker pool
	jobID string
	// workers get datums from this channel.
	dataCh chan *datum
	// workers send datums to this channel when they fail to process
	// the datums.
	failCh chan *datum
	// workers send the hashtrees of the outputs of processing datums to
	// this channel.
	successCh chan hashtree.HashTree
}

func (w *workerPool) discoverWorkers() {
	b := backoff.NewInfiniteBackOff()
	backoff.RetryNotify(func() error {
		protolion.Infof("watching `%s` for workers", w.workerDir)
		watcher, err := watch.NewWatcher(w.ctx, w.etcdClient, w.workerDir)
		if err != nil {
			return err
		}
		defer watcher.Close()
		for {
			resp, ok := <-watcher.Watch()
			if !ok {
				return fmt.Errorf("watcher closed for unknown reasons")
			}
			if err := resp.Err; err != nil {
				return err
			}
			addr := path.Base(string(resp.Key))
			podName := string(resp.Value)
			switch resp.Type {
			case watch.EventPut:
				if err := w.addWorker(addr, podName); err != nil {
					return err
				}
			case watch.EventDelete:
				if err := w.delWorker(addr); err != nil {
					return err
				}
			}
		}
		panic("unreachable")
	}, b, func(err error, d time.Duration) error {
		select {
		case <-w.ctx.Done():
			// Exit the retry loop if context got cancelled
			return err
		default:
		}
		protolion.Errorf("error discovering workers for %v: %v; retrying in %v", w.workerDir, err, d)
		return nil
	})
}

type worker struct {
	cancel  context.CancelFunc
	podName string
}

func (w *workerPool) addWorker(addr string, podName string) error {
	w.workersMapLock.Lock()
	defer w.workersMapLock.Unlock()

	if worker, ok := w.workersMap[addr]; ok {
		worker.cancel()
	}

	workerCtx, cancelFn := context.WithCancel(w.ctx)
	w.workersMap[addr] = worker{
		cancel:  cancelFn,
		podName: podName,
	}

	protolion.Infof("launching new worker for %s at %v", w.workerDir, addr)
	go w.runWorker(workerCtx, addr)
	return nil
}

func (w *workerPool) delWorker(addr string) error {
	w.workersMapLock.Lock()
	defer w.workersMapLock.Unlock()

	worker, ok := w.workersMap[addr]
	if !ok {
		return fmt.Errorf("deleting worker %s which is not in worker pool", addr)
	}

	worker.cancel()
	zeroVal := int64(0)
	if err := w.kubeClient.Pods(w.namespace).Delete(worker.podName, &api.DeleteOptions{
		GracePeriodSeconds: &zeroVal,
	}); err != nil {
		return err
	}
	protolion.Infof("deleting worker for %s at %v", w.workerDir, addr)

	return nil
}

func (w *workerPool) runWorker(ctx context.Context, addr string) {
	defer func() {
		protolion.Infof("goro for worker %s for job %s is exiting", addr, w.jobID)
	}()

	var workerClient workerpkg.WorkerClient
	b := backoff.NewInfiniteBackOff()
	backoff.RetryNotify(func() error {
		conn, err := grpc.DialContext(ctx, fmt.Sprintf("%s:%d", addr, client.PPSWorkerPort), grpc.WithInsecure())
		if err != nil {
			return err
		}
		workerClient = workerpkg.NewWorkerClient(conn)
		return nil
	}, b, func(err error, d time.Duration) error {
		select {
		case <-w.ctx.Done():
			// Exit the retry loop if context got cancelled
			return err
		default:
		}
		protolion.Infof("error establishing connection with worker %s; retrying in %v", addr, d)
		return nil
	})

	for {
		var dt *datum
		var ok bool
		select {
		case <-ctx.Done():
			return
		case dt, ok = <-w.dataCh:
			if !ok {
				return
			}
		}
<<<<<<< HEAD
		resp, err := workerClient.Process(ctx, &workerpkg.ProcessRequest{
			JobID: w.jobID,
			Data:  dt.files,
		})
		if err != nil {
			protolion.Errorf("worker %s failed to process datum %v with error %s", addr, dt.files, err)
			select {
			case w.failCh <- dt:
			case <-ctx.Done():
				return
			}
			continue
=======
		var resp *workerpkg.ProcessResponse
		var err error
		b := backoff.NewExponentialBackOff()
		if err := backoff.RetryNotify(func() error {
			resp, err = workerClient.Process(ctx, &workerpkg.ProcessRequest{
				JobID: w.jobID,
				Data:  dt.files,
			})
			return err
		}, b, func(err error, d time.Duration) error {
			if d > maxBackoff {
				return err
			}
			protolion.Errorf("worker %s for job %s failed to process datum %v with error %s; retrying in %s", addr, w.jobID, dt.files, err, d)
			return nil
		}); err != nil {
			select {
			case w.failCh <- dt:
			case <-ctx.Done():
			}
			protolion.Errorf("deleting worker %s for job %s", addr, w.jobID)
			// If this worker keeps failing to process the datum (note that
			// failing to process a datum is different than if the user code
			// ran and returned a non-zero exit code), we eventually give up
			// and delete the worker pod.
			if err := w.delWorker(addr); err != nil {
				// If we can't delete the worker for some reason, we will
				// just have to carry on.
				protolion.Errorf("error deleting worker: %v", addr)
				continue
			}
			return
>>>>>>> 8dc1256e
		}
		func() (retErr error) {
			defer func() {
				if retErr != nil {
					protolion.Errorf("datum error in job %s: %v", w.jobID, retErr)
					dt.retries++
					select {
					case w.failCh <- dt:
					case <-ctx.Done():
					}
				}
			}()
			if resp.Tag != nil {
				var buffer bytes.Buffer
				getTagClient, err := w.objClient.GetTag(ctx, &pfs.Tag{resp.Tag.Name})
				if err != nil {
					return fmt.Errorf("failed to retrieve hashtree after worker %s has ostensibly processed the datum %v: %v", addr, dt.files, err)
				}
				if err := grpcutil.WriteFromStreamingBytesClient(getTagClient, &buffer); err != nil {
					return fmt.Errorf("failed to retrieve hashtree after worker %s has ostensibly processed the datum %v: %v", addr, dt.files, err)
				}
				tree, err := hashtree.Deserialize(buffer.Bytes())
				if err != nil {
					return fmt.Errorf("failed to serialize hashtree after worker %s has ostensibly processed the datum %v; this is likely a bug: %v", addr, dt.files, err)
				}
				w.successCh <- tree
			} else if resp.Failed {
				return fmt.Errorf("user code failed to process datum %v", dt.files)
			} else {
				return fmt.Errorf("unrecognized response from worker %s when processing datum %v; this is likely a bug", addr, dt.files)
			}
			return nil
		}()
	}
}

func (w *workerPool) DataCh() chan<- *datum {
	return w.dataCh
}

func status(ctx context.Context, id string, etcdClient *etcd.Client, etcdPrefix string) ([]*pps.WorkerStatus, error) {
	workerClients, err := workerClients(ctx, id, etcdClient, etcdPrefix)
	if err != nil {
		return nil, err
	}
	var result []*pps.WorkerStatus
	for _, workerClient := range workerClients {
		status, err := workerClient.Status(ctx, &types.Empty{})
		if err != nil {
			return nil, err
		}
		result = append(result, status)
	}
	return result, nil
}

func cancel(ctx context.Context, id string, etcdClient *etcd.Client,
	etcdPrefix string, jobID string, dataFilter []string) error {
	workerClients, err := workerClients(ctx, id, etcdClient, etcdPrefix)
	if err != nil {
		return err
	}
	success := false
	for _, workerClient := range workerClients {
		resp, err := workerClient.Cancel(ctx, &workerpkg.CancelRequest{
			JobID:       jobID,
			DataFilters: dataFilter,
		})
		if err != nil {
			return err
		}
		if resp.Success {
			success = true
		}
	}
	if !success {
		return fmt.Errorf("datum matching filter %+v could not be found for jobID %s", dataFilter, jobID)
	}
	return nil
}

func (w *workerPool) FailCh() <-chan *datum {
	return w.failCh
}

func (w *workerPool) SuccessCh() <-chan hashtree.HashTree {
	return w.successCh
}

// workerPool generates a new worker pool that talks to the replication
// controller identified by rcName.
// Each workerPool is supposed to be owned by a single job, identified
// by jobID.
func (a *apiServer) newWorkerPool(ctx context.Context, rcName string, jobID string) (WorkerPool, error) {
	objClient, err := a.getObjectClient()
	if err != nil {
		return nil, err
	}
	wp := &workerPool{
		ctx:        ctx,
		workerDir:  path.Join(a.etcdPrefix, workerEtcdPrefix, rcName),
		workersMap: make(map[string]worker),
		objClient:  objClient,
		etcdClient: a.etcdClient,
		kubeClient: a.kubeClient,
		namespace:  a.namespace,
		jobID:      jobID,
		dataCh:     make(chan *datum),
		failCh:     make(chan *datum),
		successCh:  make(chan hashtree.HashTree),
	}
	// We need to make sure that the prefix ends with the trailing slash,
	// because
	if wp.workerDir[len(wp.workerDir)-1] != '/' {
		wp.workerDir += "/"
	}

	go wp.discoverWorkers()
	return wp, nil
}

func workerClients(ctx context.Context, id string, etcdClient *etcd.Client, etcdPrefix string) ([]workerpkg.WorkerClient, error) {
	resp, err := etcdClient.Get(ctx, path.Join(etcdPrefix, workerEtcdPrefix, id), etcd.WithPrefix())
	if err != nil {
		return nil, err
	}

	var result []workerpkg.WorkerClient
	for _, kv := range resp.Kvs {
		conn, err := grpc.Dial(fmt.Sprintf("%s:%d", path.Base(string(kv.Key)), client.PPSWorkerPort), grpc.WithInsecure(), grpc.WithBlock(), grpc.WithTimeout(5*time.Second))
		if err != nil {
			return nil, err
		}
		result = append(result, workerpkg.NewWorkerClient(conn))
	}
	return result, nil
}<|MERGE_RESOLUTION|>--- conflicted
+++ resolved
@@ -198,7 +198,6 @@
 				return
 			}
 		}
-<<<<<<< HEAD
 		resp, err := workerClient.Process(ctx, &workerpkg.ProcessRequest{
 			JobID: w.jobID,
 			Data:  dt.files,
@@ -211,40 +210,6 @@
 				return
 			}
 			continue
-=======
-		var resp *workerpkg.ProcessResponse
-		var err error
-		b := backoff.NewExponentialBackOff()
-		if err := backoff.RetryNotify(func() error {
-			resp, err = workerClient.Process(ctx, &workerpkg.ProcessRequest{
-				JobID: w.jobID,
-				Data:  dt.files,
-			})
-			return err
-		}, b, func(err error, d time.Duration) error {
-			if d > maxBackoff {
-				return err
-			}
-			protolion.Errorf("worker %s for job %s failed to process datum %v with error %s; retrying in %s", addr, w.jobID, dt.files, err, d)
-			return nil
-		}); err != nil {
-			select {
-			case w.failCh <- dt:
-			case <-ctx.Done():
-			}
-			protolion.Errorf("deleting worker %s for job %s", addr, w.jobID)
-			// If this worker keeps failing to process the datum (note that
-			// failing to process a datum is different than if the user code
-			// ran and returned a non-zero exit code), we eventually give up
-			// and delete the worker pod.
-			if err := w.delWorker(addr); err != nil {
-				// If we can't delete the worker for some reason, we will
-				// just have to carry on.
-				protolion.Errorf("error deleting worker: %v", addr)
-				continue
-			}
-			return
->>>>>>> 8dc1256e
 		}
 		func() (retErr error) {
 			defer func() {
