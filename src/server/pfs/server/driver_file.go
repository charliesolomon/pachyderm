package server

import (
	"fmt"
	"io"
	"path"
	"path/filepath"
	"strings"
	"time"

	"github.com/pachyderm/pachyderm/v2/src/auth"
	"github.com/pachyderm/pachyderm/v2/src/client"
	"github.com/pachyderm/pachyderm/v2/src/internal/errors"
	"github.com/pachyderm/pachyderm/v2/src/internal/storage/fileset"
	"github.com/pachyderm/pachyderm/v2/src/internal/storage/fileset/index"
	"github.com/pachyderm/pachyderm/v2/src/internal/storage/renew"
	txnenv "github.com/pachyderm/pachyderm/v2/src/internal/transactionenv"
	"github.com/pachyderm/pachyderm/v2/src/internal/uuid"
	"github.com/pachyderm/pachyderm/v2/src/pfs"
	authserver "github.com/pachyderm/pachyderm/v2/src/server/auth/server"
	pfsserver "github.com/pachyderm/pachyderm/v2/src/server/pfs"
	"golang.org/x/net/context"
)

func (d *driver) modifyFile(pachClient *client.APIClient, commit *pfs.Commit, cb func(*fileset.UnorderedWriter) error) error {
	ctx := pachClient.Ctx()
	repo := commit.Repo.Name
	var branch string
	if !uuid.IsUUIDWithoutDashes(commit.ID) {
		branch = commit.ID
	}
	commitInfo, err := d.inspectCommit(pachClient, commit, pfs.CommitState_STARTED)
	if err != nil {
		if (!isNotFoundErr(err) && !isNoHeadErr(err)) || branch == "" {
			return err
		}
		return d.oneOffModifyFile(ctx, repo, branch, cb)
	}
	if commitInfo.Finished != nil {
		if branch == "" {
			return pfsserver.ErrCommitFinished{commitInfo.Commit}
		}
		return d.oneOffModifyFile(ctx, repo, branch, cb)
	}
	return d.withCommitUnorderedWriter(pachClient, commitInfo.Commit, cb)
}

// TODO: Cleanup after failure?
func (d *driver) oneOffModifyFile(ctx context.Context, repo, branch string, cb func(*fileset.UnorderedWriter) error) error {
	return d.txnEnv.WithWriteContext(ctx, func(txnCtx *txnenv.TransactionContext) (retErr error) {
		commit, err := d.startCommit(txnCtx, "", client.NewCommit(repo, ""), branch, nil, "")
		if err != nil {
			return err
		}
		if err := d.withCommitUnorderedWriter(txnCtx.Client, commit, cb); err != nil {
			return err
		}
		return d.finishCommit(txnCtx, commit, "")
	})
}

// withCommitWriter calls cb with an unordered writer. All data written to cb is added to the commit, or an error is returned.
func (d *driver) withCommitUnorderedWriter(pachClient *client.APIClient, commit *pfs.Commit, cb func(*fileset.UnorderedWriter) error) (retErr error) {
	return d.storage.WithRenewer(pachClient.Ctx(), defaultTTL, func(ctx context.Context, renewer *renew.StringSet) error {
		id, err := d.withUnorderedWriter(ctx, renewer, false, cb)
		if err != nil {
			return err
		}
		return d.commitStore.AddFileset(ctx, commit, *id)
	})
}

func (d *driver) withUnorderedWriter(ctx context.Context, renewer *renew.StringSet, compact bool, cb func(*fileset.UnorderedWriter) error) (*fileset.ID, error) {
	opts := []fileset.UnorderedWriterOption{fileset.WithRenewal(defaultTTL, renewer)}
	uw, err := d.storage.NewUnorderedWriter(ctx, d.getDefaultTag(), opts...)
	if err != nil {
		return nil, err
	}
	if err := cb(uw); err != nil {
		return nil, err
	}
	id, err := uw.Close()
	if err != nil {
		return nil, err
	}
	if !compact {
		renewer.Add(id.HexString())
		return id, nil
	}
	compactedID, err := d.storage.Compact(ctx, []fileset.ID{*id}, defaultTTL)
	if err != nil {
		return nil, err
	}
	renewer.Add(compactedID.HexString())
	return compactedID, nil
}

func (d *driver) withCommitWriter(pachClient *client.APIClient, commit *pfs.Commit, cb func(string, *fileset.Writer) error) (retErr error) {
	ctx := pachClient.Ctx()
	commitInfo, err := d.inspectCommit(pachClient, commit, pfs.CommitState_STARTED)
	if err != nil {
		return err
	}
	if commitInfo.Finished != nil {
		return pfsserver.ErrCommitFinished{commitInfo.Commit}
	}
	fsw := d.storage.NewWriter(ctx)
	if err := cb(d.getDefaultTag(), fsw); err != nil {
		return err
	}
	id, err := fsw.Close()
	if err != nil {
		return err
	}
	return d.commitStore.AddFileset(ctx, commitInfo.Commit, *id)
}

func (d *driver) getDefaultTag() string {
	// TODO: change this to a constant like "input" or "default"
	return fmt.Sprintf("%012d", time.Now().UnixNano())
}

func (d *driver) openCommit(pachClient *client.APIClient, commit *pfs.Commit, opts ...index.Option) (*pfs.Commit, fileset.FileSet, error) {
	if commit.Repo.Name == fileSetsRepo {
		fsid, err := fileset.ParseID(commit.ID)
		if err != nil {
			return nil, nil, err
		}
		fs, err := d.storage.Open(pachClient.Ctx(), []fileset.ID{*fsid}, opts...)
		if err != nil {
			return nil, nil, err
		}
		return commit, fs, nil
	}
	if err := authserver.CheckIsAuthorized(pachClient, commit.Repo, auth.Scope_READER); err != nil {
		return nil, nil, err
	}
	commitInfo, err := d.inspectCommit(pachClient, commit, pfs.CommitState_STARTED)
	if err != nil {
		return nil, nil, err
	}
	id, err := d.getFileset(pachClient, commitInfo.Commit)
	if err != nil {
		return nil, nil, err
	}
	fs, err := d.storage.Open(pachClient.Ctx(), []fileset.ID{*id}, opts...)
	if err != nil {
		return nil, nil, err
	}
	return commitInfo.Commit, fs, nil
}

func (d *driver) copyFile(pachClient *client.APIClient, src *pfs.File, dst *pfs.File, overwrite bool, tag string) (retErr error) {
	ctx := pachClient.Ctx()
	srcCommitInfo, err := d.inspectCommit(pachClient, src.Commit, pfs.CommitState_STARTED)
	if err != nil {
		return err
	}
	srcCommit := srcCommitInfo.Commit
	dstCommitInfo, err := d.inspectCommit(pachClient, dst.Commit, pfs.CommitState_STARTED)
	if err != nil {
		return err
	}
	if dstCommitInfo.Finished != nil {
		return pfsserver.ErrCommitFinished{dstCommitInfo.Commit}
	}
	dstCommit := dstCommitInfo.Commit
	if overwrite {
		// TODO: after delete merging is sorted out add overwrite support
		return errors.New("overwrite not yet supported")
	}
	srcPath := cleanPath(src.Path)
	dstPath := cleanPath(dst.Path)
	pathTransform := func(x string) string {
		relPath, err := filepath.Rel(srcPath, x)
		if err != nil {
			panic("cannot apply path transform")
		}
		return path.Join(dstPath, relPath)
	}
	_, fs, err := d.openCommit(pachClient, srcCommit, index.WithPrefix(srcPath))
	if err != nil {
		return err
	}
	fs = fileset.NewIndexFilter(fs, func(idx *index.Index) bool {
		return idx.Path == srcPath || strings.HasPrefix(idx.Path, srcPath+"/")
	})
	fs = fileset.NewIndexMapper(fs, func(idx *index.Index) *index.Index {
		idx2 := *idx
		idx2.Path = pathTransform(idx2.Path)
		return &idx2
	})
	return d.withCommitWriter(pachClient, dstCommit, func(tag string, dstW *fileset.Writer) error {
		return fs.Iterate(ctx, func(f fileset.File) error {
			return dstW.Append(f.Index().Path, func(fw *fileset.FileWriter) error {
				fw.Append(tag)
				return f.Content(fw)
			})
		})
	})
}

func (d *driver) getFile(pachClient *client.APIClient, commit *pfs.Commit, glob string, w io.Writer) error {
	indexOpt, mf, err := parseGlob(glob)
	if err != nil {
		return err
	}
	_, fs, err := d.openCommit(pachClient, commit, indexOpt)
	if err != nil {
		return err
	}
	fs = fileset.NewDirInserter(fs)
	var dir string
	filter := fileset.NewIndexFilter(fs, func(idx *index.Index) bool {
		if dir != "" && strings.HasPrefix(idx.Path, dir) {
			return true
		}
		match := mf(idx.Path)
		if match && fileset.IsDir(idx.Path) {
			dir = idx.Path
		}
		return match
	})
	// TODO: remove absolute paths on the way out?
	// nonAbsolute := &fileset.HeaderMapper{
	// 	R: filter,
	// 	F: func(th *tar.Header) *tar.Header {
	// 		th.Name = "." + th.Name
	// 		return th
	// 	},
	// }
	return fileset.WriteTarStream(pachClient.Ctx(), w, filter)
}

func (d *driver) inspectFile(pachClient *client.APIClient, file *pfs.File) (*pfs.FileInfo, error) {
	ctx := pachClient.Ctx()
	p := cleanPath(file.Path)
	if p == "/" {
		p = ""
	}
	commit, fs, err := d.openCommit(pachClient, file.Commit, index.WithPrefix(p))
	if err != nil {
		return nil, err
	}
	fs = d.storage.NewIndexResolver(fs)
	fs = fileset.NewDirInserter(fs)
	fs = fileset.NewIndexFilter(fs, func(idx *index.Index) bool {
		return idx.Path == p || strings.HasPrefix(idx.Path, p+"/")
	})
	s := NewSource(commitInfo, fs, true)
	var ret *pfs.FileInfo
	s = NewErrOnEmpty(s, &pfsserver.ErrFileNotFound{File: file})
	if err := s.Iterate(ctx, func(fi *pfs.FileInfo, f fileset.File) error {
		p2 := fi.File.Path
		if p2 == p || p2 == p+"/" {
			ret = fi
		}
		return nil
	}); err != nil {
		return nil, err
	}
	return ret, nil
}

func (d *driver) listFile(pachClient *client.APIClient, file *pfs.File, full bool, cb func(*pfs.FileInfo) error) error {
	ctx := pachClient.Ctx()
	name := cleanPath(file.Path)
	commit, fs, err := d.openCommit(pachClient, file.Commit, index.WithPrefix(name))
	if err != nil {
		return err
	}
	fs = d.storage.NewIndexResolver(fs)
	fs = fileset.NewDirInserter(fs)
	fs = fileset.NewIndexFilter(fs, func(idx *index.Index) bool {
		if idx.Path == "/" {
			return false
		}
		if idx.Path == name {
			return true
		}
		if idx.Path == name+"/" {
			return false
		}
		return strings.HasPrefix(idx.Path, name)
	})
	s := NewSource(commitInfo, fs, true)
	return s.Iterate(ctx, func(fi *pfs.FileInfo, _ fileset.File) error {
		if pathIsChild(name, cleanPath(fi.File.Path)) {
			return cb(fi)
		}
		return nil
	})
}

func (d *driver) walkFile(pachClient *client.APIClient, file *pfs.File, cb func(*pfs.FileInfo) error) (retErr error) {
	ctx := pachClient.Ctx()
	p := cleanPath(file.Path)
	if p == "/" {
		p = ""
	}
	commit, fs, err := d.openCommit(pachClient, file.Commit, index.WithPrefix(p))
	if err != nil {
		return err
	}
	fs = fileset.NewDirInserter(fs)
	fs = fileset.NewIndexFilter(fs, func(idx *index.Index) bool {
		return idx.Path == p || strings.HasPrefix(idx.Path, p+"/")
	})
	s := NewSource(commitInfo, fs, false)
	s = NewErrOnEmpty(s, &pfsserver.ErrFileNotFound{File: file})
	return s.Iterate(ctx, func(fi *pfs.FileInfo, f fileset.File) error {
		return cb(fi)
	})
}

func (d *driver) globFile(pachClient *client.APIClient, commit *pfs.Commit, glob string, cb func(*pfs.FileInfo) error) error {
	ctx := pachClient.Ctx()
	indexOpt, mf, err := parseGlob(glob)
	if err != nil {
		return err
	}
	commit, fs, err := d.openCommit(pachClient, commit, indexOpt)
	if err != nil {
		return err
	}
	fs = d.storage.NewIndexResolver(fs)
	fs = fileset.NewDirInserter(fs)
	s := NewSource(commitInfo, fs, true)
	return s.Iterate(ctx, func(fi *pfs.FileInfo, f fileset.File) error {
		if !mf(fi.File.Path) {
			return nil
		}
		return cb(fi)
	})
}

func (d *driver) diffFile(pachClient *client.APIClient, oldFile, newFile *pfs.File, cb func(oldFi, newFi *pfs.FileInfo) error) error {
	// TODO: move validation to the Validating API Server
	// Validation
	if newFile == nil {
		return errors.New("file cannot be nil")
	}
	if newFile.Commit == nil {
		return errors.New("file commit cannot be nil")
	}
	if newFile.Commit.Repo == nil {
		return errors.New("file commit repo cannot be nil")
	}
	// Do READER authorization check for both newFile and oldFile
	if oldFile != nil && oldFile.Commit != nil {
		if err := authserver.CheckIsAuthorized(pachClient, oldFile.Commit.Repo, auth.Scope_READER); err != nil {
			return err
		}
	}
	if newFile != nil && newFile.Commit != nil {
		if err := authserver.CheckIsAuthorized(pachClient, newFile.Commit.Repo, auth.Scope_READER); err != nil {
			return err
		}
	}
	newCommitInfo, err := d.inspectCommit(pachClient, newFile.Commit, pfs.CommitState_STARTED)
	if err != nil {
		return err
	}
	if oldFile == nil {
		oldFile = &pfs.File{
			Commit: newCommitInfo.ParentCommit,
			Path:   newFile.Path,
		}
	}
	oldCommit := oldFile.Commit
	newCommit := newFile.Commit
	oldName := cleanPath(oldFile.Path)
	if oldName == "/" {
		oldName = ""
	}
	newName := cleanPath(newFile.Path)
	if newName == "/" {
		newName = ""
	}
	var old Source = emptySource{}
	if oldCommit != nil {
<<<<<<< HEAD
		oldCommitInfo, err := d.inspectCommit(pachClient, oldCommit, pfs.CommitState_STARTED)
		if err != nil {
			return err
		}
		fs, err := d.storage.Open(ctx, []string{compactedCommitPath(oldCommit)}, index.WithPrefix(oldName))
=======
		oldCommit, fs, err := d.openCommit(pachClient, oldCommit, index.WithPrefix(oldName))
>>>>>>> feb9b96b
		if err != nil {
			return err
		}
		fs = d.storage.NewIndexResolver(fs)
		fs = fileset.NewDirInserter(fs)
		fs = fileset.NewIndexFilter(fs, func(idx *index.Index) bool {
			return idx.Path == oldName || strings.HasPrefix(idx.Path, oldName+"/")
		})
		old = NewSource(oldCommitInfo, fs, true)
	}
	newCommit, fs, err := d.openCommit(pachClient, newCommit, index.WithPrefix(newName))
	if err != nil {
		return err
	}
	fs = d.storage.NewIndexResolver(fs)
	fs = fileset.NewDirInserter(fs)
	fs = fileset.NewIndexFilter(fs, func(idx *index.Index) bool {
		return idx.Path == newName || strings.HasPrefix(idx.Path, newName+"/")
	})
	new := NewSource(newCommitInfo, fs, true)
	diff := NewDiffer(old, new)
	return diff.Iterate(pachClient.Ctx(), cb)
}

// createFileset creates a new temporary fileset and returns it.
func (d *driver) createFileset(ctx context.Context, cb func(*fileset.UnorderedWriter) error) (*fileset.ID, error) {
	var id *fileset.ID
	if err := d.storage.WithRenewer(ctx, defaultTTL, func(ctx context.Context, renewer *renew.StringSet) error {
		var err error
		id, err = d.withUnorderedWriter(ctx, renewer, false, cb)
		return err
	}); err != nil {
		return nil, err
	}
	return id, nil
}

func (d *driver) renewFileset(ctx context.Context, id fileset.ID, ttl time.Duration) error {
	if ttl < time.Second {
		return errors.Errorf("ttl (%d) must be at least one second", ttl)
	}
	if ttl > maxTTL {
		return errors.Errorf("ttl (%d) exceeds max ttl (%d)", ttl, maxTTL)
	}
	_, err := d.storage.SetTTL(ctx, id, ttl)
	return err
}

func (d *driver) addFileset(pachClient *client.APIClient, commit *pfs.Commit, filesetID fileset.ID) error {
	commitInfo, err := d.inspectCommit(pachClient, commit, pfs.CommitState_STARTED)
	if err != nil {
		return err
	}
	if commitInfo.Finished != nil {
		return pfsserver.ErrCommitFinished{commitInfo.Commit}
	}
	return d.commitStore.AddFileset(pachClient.Ctx(), commitInfo.Commit, filesetID)
}

func (d *driver) getFileset(pachClient *client.APIClient, commit *pfs.Commit) (*fileset.ID, error) {
	if err := authserver.CheckIsAuthorized(pachClient, commit.Repo, auth.Scope_READER); err != nil {
		return nil, err
	}
	commitInfo, err := d.inspectCommit(pachClient, commit, pfs.CommitState_STARTED)
	if err != nil {
		return nil, err
	}
	if commitInfo.Finished != nil {
		return d.commitStore.GetTotalFileset(pachClient.Ctx(), commitInfo.Commit)
	}
	var parentFileset *fileset.ID
	if commitInfo.ParentCommit != nil {
		// ¯\_(ツ)_/¯
		parentFileset, err = d.getFileset(pachClient, commitInfo.ParentCommit)
		if err != nil {
			return nil, err
		}
	}
	id, err := d.commitStore.GetDiffFileset(pachClient.Ctx(), commitInfo.Commit)
	if err != nil {
		return id, err
	}
	return d.storage.Compose(pachClient.Ctx(), []fileset.ID{*parentFileset, *id}, defaultTTL)
}<|MERGE_RESOLUTION|>--- conflicted
+++ resolved
@@ -120,7 +120,7 @@
 	return fmt.Sprintf("%012d", time.Now().UnixNano())
 }
 
-func (d *driver) openCommit(pachClient *client.APIClient, commit *pfs.Commit, opts ...index.Option) (*pfs.Commit, fileset.FileSet, error) {
+func (d *driver) openCommit(pachClient *client.APIClient, commit *pfs.Commit, opts ...index.Option) (*pfs.CommitInfo, fileset.FileSet, error) {
 	if commit.Repo.Name == fileSetsRepo {
 		fsid, err := fileset.ParseID(commit.ID)
 		if err != nil {
@@ -130,7 +130,7 @@
 		if err != nil {
 			return nil, nil, err
 		}
-		return commit, fs, nil
+		return &pfs.CommitInfo{Commit: commit}, fs, nil
 	}
 	if err := authserver.CheckIsAuthorized(pachClient, commit.Repo, auth.Scope_READER); err != nil {
 		return nil, nil, err
@@ -147,7 +147,7 @@
 	if err != nil {
 		return nil, nil, err
 	}
-	return commitInfo.Commit, fs, nil
+	return commitInfo, fs, nil
 }
 
 func (d *driver) copyFile(pachClient *client.APIClient, src *pfs.File, dst *pfs.File, overwrite bool, tag string) (retErr error) {
@@ -238,7 +238,7 @@
 	if p == "/" {
 		p = ""
 	}
-	commit, fs, err := d.openCommit(pachClient, file.Commit, index.WithPrefix(p))
+	commitInfo, fs, err := d.openCommit(pachClient, file.Commit, index.WithPrefix(p))
 	if err != nil {
 		return nil, err
 	}
@@ -265,7 +265,7 @@
 func (d *driver) listFile(pachClient *client.APIClient, file *pfs.File, full bool, cb func(*pfs.FileInfo) error) error {
 	ctx := pachClient.Ctx()
 	name := cleanPath(file.Path)
-	commit, fs, err := d.openCommit(pachClient, file.Commit, index.WithPrefix(name))
+	commitInfo, fs, err := d.openCommit(pachClient, file.Commit, index.WithPrefix(name))
 	if err != nil {
 		return err
 	}
@@ -298,7 +298,7 @@
 	if p == "/" {
 		p = ""
 	}
-	commit, fs, err := d.openCommit(pachClient, file.Commit, index.WithPrefix(p))
+	commitInfo, fs, err := d.openCommit(pachClient, file.Commit, index.WithPrefix(p))
 	if err != nil {
 		return err
 	}
@@ -319,7 +319,7 @@
 	if err != nil {
 		return err
 	}
-	commit, fs, err := d.openCommit(pachClient, commit, indexOpt)
+	commitInfo, fs, err := d.openCommit(pachClient, commit, indexOpt)
 	if err != nil {
 		return err
 	}
@@ -379,15 +379,7 @@
 	}
 	var old Source = emptySource{}
 	if oldCommit != nil {
-<<<<<<< HEAD
-		oldCommitInfo, err := d.inspectCommit(pachClient, oldCommit, pfs.CommitState_STARTED)
-		if err != nil {
-			return err
-		}
-		fs, err := d.storage.Open(ctx, []string{compactedCommitPath(oldCommit)}, index.WithPrefix(oldName))
-=======
-		oldCommit, fs, err := d.openCommit(pachClient, oldCommit, index.WithPrefix(oldName))
->>>>>>> feb9b96b
+		oldCommitInfo, fs, err := d.openCommit(pachClient, oldCommit, index.WithPrefix(oldName))
 		if err != nil {
 			return err
 		}
@@ -398,7 +390,7 @@
 		})
 		old = NewSource(oldCommitInfo, fs, true)
 	}
-	newCommit, fs, err := d.openCommit(pachClient, newCommit, index.WithPrefix(newName))
+	newCommitInfo, fs, err := d.openCommit(pachClient, newCommit, index.WithPrefix(newName))
 	if err != nil {
 		return err
 	}
