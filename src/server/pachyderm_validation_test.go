package server

import (
	"path"
	"testing"

	"github.com/pachyderm/pachyderm/src/client"
	"github.com/pachyderm/pachyderm/src/client/pkg/require"
	"github.com/pachyderm/pachyderm/src/client/pps"
	tu "github.com/pachyderm/pachyderm/src/server/pkg/testutil"
)

// Make sure that pipeline validation requires:
// - No dash in pipeline name
// - Input must have branch and glob
func TestInvalidCreatePipeline(t *testing.T) {
	if testing.Short() {
		t.Skip("Skipping integration tests in short mode")
	}
	t.Parallel()
	c := tu.GetPachClient(t)

	// Set up repo
	dataRepo := tu.UniqueString("TestDuplicatedJob_data")
	require.NoError(t, c.CreateRepo(dataRepo))

	pipelineName := tu.UniqueString("pipeline")
	cmd := []string{"cp", path.Join("/pfs", dataRepo, "file"), "/pfs/out/file"}

	// Create pipeline with input named "out"
	err := c.CreatePipeline(
		pipelineName,
		"",
		cmd,
		nil,
		&pps.ParallelismSpec{
			Constant: 1,
		},
<<<<<<< HEAD
		client.NewPFSInputOpts("out", dataRepo, "", "/*", "", false, false),
=======
		client.NewPFSInputOpts("out", dataRepo, "", "/*", "", "", false),
>>>>>>> 221663d7
		"master",
		false,
	)
	require.YesError(t, err)
	require.Matches(t, "out", err.Error())

	// Create pipeline with no glob
	err = c.CreatePipeline(
		pipelineName,
		"",
		cmd,
		nil,
		&pps.ParallelismSpec{
			Constant: 1,
		},
<<<<<<< HEAD
		client.NewPFSInputOpts("input", dataRepo, "", "", "", false, false),
=======
		client.NewPFSInputOpts("input", dataRepo, "", "", "", "", false),
>>>>>>> 221663d7
		"master",
		false,
	)
	require.YesError(t, err)
	require.Matches(t, "glob", err.Error())
}

// Make sure that pipeline validation checks that all inputs exist
func TestPipelineThatUseNonexistentInputs(t *testing.T) {
	if testing.Short() {
		t.Skip("Skipping integration tests in short mode")
	}
	t.Parallel()
	c := tu.GetPachClient(t)
	pipelineName := tu.UniqueString("pipeline")
	require.YesError(t, c.CreatePipeline(
		pipelineName,
		"",
		[]string{"bash"},
		[]string{""},
		&pps.ParallelismSpec{
			Constant: 1,
		},
<<<<<<< HEAD
		client.NewPFSInputOpts("whatever", "nonexistent", "", "/*", "", false, false),
=======
		client.NewPFSInputOpts("whatever", "nonexistent", "", "/*", "", "", false),
>>>>>>> 221663d7
		"master",
		false,
	))
}

// Make sure that pipeline validation checks that all inputs exist
func TestPipelineNamesThatContainUnderscoresAndHyphens(t *testing.T) {
	if testing.Short() {
		t.Skip("Skipping integration tests in short mode")
	}
	t.Parallel()
	c := tu.GetPachClient(t)

	dataRepo := tu.UniqueString("TestPipelineNamesThatContainUnderscoresAndHyphens")
	require.NoError(t, c.CreateRepo(dataRepo))

	require.NoError(t, c.CreatePipeline(
		tu.UniqueString("pipeline-hyphen"),
		"",
		[]string{"bash"},
		[]string{""},
		&pps.ParallelismSpec{
			Constant: 1,
		},
		client.NewPFSInput(dataRepo, "/*"),
		"",
		false,
	))

	require.NoError(t, c.CreatePipeline(
		tu.UniqueString("pipeline_underscore"),
		"",
		[]string{"bash"},
		[]string{""},
		&pps.ParallelismSpec{
			Constant: 1,
		},
		client.NewPFSInput(dataRepo, "/*"),
		"",
		false,
	))
}

func TestPipelineInvalidParallelism(t *testing.T) {
	if testing.Short() {
		t.Skip("Skipping integration tests in short mode")
	}
	t.Parallel()
	c := tu.GetPachClient(t)

	// Set up repo
	dataRepo := tu.UniqueString("TestPipelineInvalidParallelism")
	require.NoError(t, c.CreateRepo(dataRepo))

	// Create pipeline named "out"
	err := c.CreatePipeline(
		"invalid-parallelism-pipeline",
		"",
		[]string{"bash", "-c"},
		[]string{"echo hello"},
		&pps.ParallelismSpec{
			Constant:    1,
			Coefficient: 1.0,
		},
		client.NewPFSInput(dataRepo, "/*"),
		"master",
		false,
	)
	require.YesError(t, err)
	require.Matches(t, "parallelism", err.Error())
}<|MERGE_RESOLUTION|>--- conflicted
+++ resolved
@@ -36,11 +36,7 @@
 		&pps.ParallelismSpec{
 			Constant: 1,
 		},
-<<<<<<< HEAD
-		client.NewPFSInputOpts("out", dataRepo, "", "/*", "", false, false),
-=======
-		client.NewPFSInputOpts("out", dataRepo, "", "/*", "", "", false),
->>>>>>> 221663d7
+		client.NewPFSInputOpts("out", dataRepo, "", "/*", "", "", false, false),
 		"master",
 		false,
 	)
@@ -56,11 +52,7 @@
 		&pps.ParallelismSpec{
 			Constant: 1,
 		},
-<<<<<<< HEAD
-		client.NewPFSInputOpts("input", dataRepo, "", "", "", false, false),
-=======
-		client.NewPFSInputOpts("input", dataRepo, "", "", "", "", false),
->>>>>>> 221663d7
+		client.NewPFSInputOpts("input", dataRepo, "", "", "", "", false, false),
 		"master",
 		false,
 	)
@@ -84,11 +76,7 @@
 		&pps.ParallelismSpec{
 			Constant: 1,
 		},
-<<<<<<< HEAD
-		client.NewPFSInputOpts("whatever", "nonexistent", "", "/*", "", false, false),
-=======
-		client.NewPFSInputOpts("whatever", "nonexistent", "", "/*", "", "", false),
->>>>>>> 221663d7
+		client.NewPFSInputOpts("whatever", "nonexistent", "", "/*", "", "", false, false),
 		"master",
 		false,
 	))
