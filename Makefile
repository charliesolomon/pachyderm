--- conflicted
+++ resolved
@@ -151,7 +151,6 @@
 
 test: pretest test-client test-fuse test-local docker-build clean-launch launch integration-tests
 
-<<<<<<< HEAD
 test-client: deps-client
 	GO15VENDOREXPERIMENT=1 go test -cover $$(go list ./src/client/...)
 
@@ -160,11 +159,6 @@
 
 test-local: deps-client
 	CGOENABLED=0 GO15VENDOREXPERIMENT=1 go test -cover -short $$(go list ./src/server/... | grep -v '/src/server/vendor/' | grep -v '/src/server/pfs/fuse')
-=======
-localtest: deps-client
-	CGOENABLED=0 GO15VENDOREXPERIMENT=1 go test -cover -short $$(go list ./src/client/...)
-	CGOENABLED=0 GO15VENDOREXPERIMENT=1 go test -cover -short $$(go list ./src/server/... | grep -v '/src/server/vendor/')
->>>>>>> 56b1754f
 
 clean: clean-launch clean-launch-kube
 
